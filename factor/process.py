"""
Module that preforms the processing
"""
import sys
import os
import shutil
import numpy as np
import logging
import pickle
import collections
import pyrap.tables as pt
from lofarpipe.support.data_map import DataMap
import factor
import factor.directions
import factor.parset
import factor.cluster
from factor.operations.outlier_ops import *
from factor.operations.field_ops import *
from factor.operations.facet_ops import *
from factor.lib.scheduler import Scheduler
from factor.lib.direction import Direction
from factor.lib.band import Band


log = logging.getLogger('factor')


def run(parset_file, logging_level='info', dry_run=False, test_run=False,
    reset_directions=[]):
    """
    Processes a dataset using facet calibration

    This function runs the operations in the correct order and handles all the
    bookkeeping for the processing: e.g., which operations are needed for each
    direction (depending on success of selfcal, the order in which they were
    processed, etc.).

    It also handles the set up of the computing parameters and the generation of
    DDE calibrators and facets.

    Parameters
    ----------
    parset_file : str
        Filename of parset containing processing parameters
    logging_level : str, optional
        One of 'degug', 'info', 'warning' in decreasing order of verbosity
    dry_run : bool, optional
        If True, do not run pipelines. All parsets, etc. are made as normal
    test_run : bool, optional
        If True, use test settings. These settings are for testing purposes
        only and will not produce useful results
    reset_directions : list of str, optional
        List of names of directions to be reset

    """
    # Read parset
    parset = factor.parset.parset_read(parset_file)

    # Set up logger
    parset['logging_level'] = logging_level
    factor._logging.set_level(logging_level)

    # Set up clusterdesc, node info, scheduler, etc.
    scheduler = _set_up_compute_parameters(parset, dry_run)

    # Prepare vis data
    bands = _set_up_bands(parset, test_run)

    # Define directions and groups
    directions, direction_groups = _set_up_directions(parset, bands, dry_run,
    test_run, reset_directions)

    # Run peeling operations on outlier directions and any facets
    # for which the calibrator is to be peeled
    set_sub_data_colname = True
    peel_directions = [d for d in directions if d.is_outlier]
    peel_directions.extend([d for d in directions if d.peel_calibrator])
    if len(peel_directions) > 0:
        # Combine the nodes and cores for the peeling operation
        outlier_directions = factor.cluster.combine_nodes(peel_directions,
            parset['cluster_specific']['node_list'],
            parset['cluster_specific']['nimg_per_node'],
            parset['cluster_specific']['ncpu'],
            parset['cluster_specific']['fmem'],
            len(bands))

        # Do the peeling
        for d in peel_directions:
            if d.is_outlier:
                op = OutlierPeel(parset, bands, d)
            else:
                op = FacetPeel(parset, bands, d)
            scheduler.run(op)

            # Check whether direction went through selfcal successfully. If
            # not, exit
            if d.selfcal_ok:
                # Set the name of the subtracted data column for remaining
                # directions
                if set_sub_data_colname:
                    for direction in directions:
                        if direction.name != d.name:
                            direction.subtracted_data_colname = 'SUBTRACTED_DATA_ALL_NEW'
                    set_sub_data_colname = False
            else:
                log.error('Peeling verification failed for direction {0}.'.format(d.name))
                log.info('Exiting...')
                sys.exit(1)

            if d.peel_calibrator:
                # Do the imaging of the facet if calibrator was peeled and
                # subtract the improved model
                op = FacetImage(parset, bands, d)
                scheduler.run(op)

                op = FacetSub(parset, bands, d)
                scheduler.run(op)

    # Run selfcal and subtract operations on direction groups
    for gindx, direction_group in enumerate(direction_groups):
        log.info('Processing {0} direction(s) in Group {1}'.format(
            len(direction_group), gindx+1))

        # Set up reset of any directions that need it. If the direction has
        # already been through the facetsub operation, we must undo the
        # changes with the facetsubreset operation before we reset facetselfcal
        # (otherwise the model data required to reset facetsub will be deleted)
        direction_group_reset = [d for d in direction_group if d.do_reset]
        direction_group_reset_facetsub = [d for d in direction_group_reset if
            'facetsub' in d.completed_operations]
        if len(direction_group_reset_facetsub) > 0:
            for d in direction_group_reset_facetsub:
                d.reset_state('facetsubreset')
            direction_group_reset_facetsub = factor.cluster.combine_nodes(
                direction_group_reset_facetsub,
                parset['cluster_specific']['node_list'],
                parset['cluster_specific']['nimg_per_node'],
                parset['cluster_specific']['ncpu'],
                parset['cluster_specific']['fmem'],
                len(bands))
            ops = [FacetSubReset(parset, bands, d) for d in direction_group_reset_facetsub]
            for op in ops:
                scheduler.run(op)
        for d in direction_group_reset:
            d.reset_state(['facetselfcal', 'facetsub'])

        # Divide up the nodes and cores among the directions for the parallel
        # selfcal operations
        direction_group = factor.cluster.divide_nodes(direction_group,
            parset['cluster_specific']['node_list'],
            parset['cluster_specific']['ndir_per_node'],
            parset['cluster_specific']['nimg_per_node'],
            parset['cluster_specific']['ncpu'],
            parset['cluster_specific']['fmem'],
            len(bands))

        # Check for any directions within transfer radius that have successfully
        # gone through selfcal
        dirs_with_selfcal = [d for d in directions if d.selfcal_ok]
        if len(dirs_with_selfcal) > 0:
            for d in direction_group:
                nearest, sep = factor.directions.find_nearest(d, dirs_with_selfcal)
                if sep < parset['direction_specific']['transfer_radius']:
                    log.debug('Initializing selfcal for direction {0} with solutions from direction {1}.'.format(
                        d.name, nearest.name))
                    d.dir_dep_parmdb_mapfile = nearest.dir_dep_parmdb_mapfile
                    d.save_state()
                    d.transfer_nearest_solutions = True

        # Do selfcal or peeling on calibrator only
        to_peel = [d for d in direction_group if d.peel_calibrator]
        to_selfcal = [d for d in direction_group if not d.peel_calibrator]
        ops = [FacetSelfcal(parset, bands, d) for d in direction_group]
        scheduler.run(ops)
        if dry_run:
            # For dryrun, skip check
            for d in direction_group:
                d.selfcal_ok = True
        direction_group_ok = [d for d in direction_group if d.selfcal_ok]
        if set_sub_data_colname:
            # Set the name of the subtracted data column for remaining
            # directions (if needed)
            if len(direction_group_ok) > 0:
                for d in directions:
                    if d.name != direction_group_ok[0].name:
                        d.subtracted_data_colname = 'SUBTRACTED_DATA_ALL_NEW'
                set_sub_data_colname = False

        # Combine the nodes and cores for the serial subtract operations
        direction_group_ok = factor.cluster.combine_nodes(direction_group_ok,
            parset['cluster_specific']['node_list'],
            parset['cluster_specific']['nimg_per_node'],
            parset['cluster_specific']['ncpu'],
            parset['cluster_specific']['fmem'],
            len(bands))

        # Subtract final model(s) for directions for which selfcal went OK
        ops = [FacetSub(parset, bands, d) for d in direction_group_ok]
        for op in ops:
            scheduler.run(op)

        # Handle directions in this group for which selfcal failed
        selfcal_ok = [d.selfcal_ok for d in direction_group]
        for d in direction_group:
            if not d.selfcal_ok:
                log.warn('Selfcal verification failed for direction {0}.'.format(d.name))
        if not all(selfcal_ok) and parset['exit_on_selfcal_failure']:
            log.info('Exiting...')
            sys.exit(1)

    # Check that at least one direction went through selfcal successfully. If
    # not, exit
    if len([d for d in directions if d.selfcal_ok]) == 0:
        log.error('Selfcal verification failed for all directions. Exiting...')
        sys.exit(1)

    # Make final facet images (from final empty datasets) if desired. Also image
    # any facets for which selfcal failed or no selfcal was done
    dirs_to_image = [d for d in directions if d.make_final_image and
        d.selfcal_ok and not d.is_patch and not d.is_outlier]
    if len(dirs_to_image) > 0:
        log.info('Reimaging the following direction(s):')
        log.info('{0}'.format([d.name for d in dirs_to_image]))

    # Add directions without selfcal to those that will be imaged
    dirs_to_transfer = [d for d in directions if not d.selfcal_ok and not
        d.is_patch and not d.is_outlier]
    if len(dirs_to_transfer) > 0:
        log.info('Imaging the following direction(s) with nearest selcal solutions:')
        log.info('{0}'.format([d.name for d in dirs_to_transfer]))
    dirs_with_selfcal = [d for d in directions if d.selfcal_ok]
    for d in dirs_to_transfer:
        # Search for nearest direction with successful selfcal
        nearest, sep = factor.directions.find_nearest(d, dirs_with_selfcal)
        log.debug('Using solutions from direction {0} for direction {1}.'.format(
            nearest.name, d.name))
        d.dir_dep_parmdb_mapfile = nearest.dir_dep_parmdb_mapfile
        d.save_state()
    dirs_to_image.extend(dirs_to_transfer)

    if len(dirs_to_image) > 0:
        # Set up reset of any directions that need it
        directions_reset = [d for d in dirs_to_image if d.do_reset]
        for d in directions_reset:
            d.reset_state('facetimage')

        # Group directions. This is done to ensure that multiple directions
        # aren't competing for the same resources
        ndir_simul = (len(parset['cluster_specific']['node_list']) *
            parset['cluster_specific']['ndir_per_node'])
        for i in range(int(np.ceil(len(dirs_to_image)/float(ndir_simul)))):
            dir_group = dirs_to_image[i*ndir_simul:(i+1)*ndir_simul]

            # Divide up the nodes and cores among the directions for the parallel
            # imaging operations
            dir_group = factor.cluster.divide_nodes(dir_group,
                parset['cluster_specific']['node_list'],
                parset['cluster_specific']['ndir_per_node'],
                parset['cluster_specific']['nimg_per_node'],
                parset['cluster_specific']['ncpu'],
                parset['cluster_specific']['fmem'],
                len(bands))

            # Do facet imaging
            ops = [FacetImage(parset, bands, d) for d in dir_group]
            scheduler.run(ops)

    # Mosaic the final facet images together
    if parset['make_mosaic']:
        # Make direction object for the field and load previous state (if any)
        field = Direction('field', bands[0].ra, bands[0].dec,
            factor_working_dir=parset['dir_working'])
        field.load_state()

        # Reset the field direction if specified
        if 'field' in reset_directions:
            field.reset_state('makemosaic')

        field.facet_image_filenames = []
        field.facet_vertices_filenames = []
        for d in directions:
            if not d.is_patch:
                facet_image = DataMap.load(d.facet_image_mapfile)[0].file
                field.facet_image_filenames.append(facet_image)
                field.facet_vertices_filenames.append(d.save_file)

        # Combine the nodes and cores for the mosaic operation
        field = factor.cluster.combine_nodes([field],
            parset['cluster_specific']['node_list'],
            parset['cluster_specific']['nimg_per_node'],
            parset['cluster_specific']['ncpu'],
            parset['cluster_specific']['fmem'],
            len(bands))[0]

        # Do mosaicking
        op = MakeMosaic(parset, bands, field)
        scheduler.run(op)

    log.info("Factor has finished :)")


def _set_up_compute_parameters(parset, dry_run=False):
    """
    Sets up compute parameters and operation scheduler

    Parameters
    ----------
    parset : dict
        Parset containing processing parameters
    dry_run : bool, optional
        If True, do not run pipelines. All parsets, etc. are made as normal

    Returns
    -------
    scheduler : Scheduler instance
        The operation scheduler used by the run() function

    """
    log.info('Setting up cluster/node parameters...')

    cluster_parset = parset['cluster_specific']
    if 'clusterdesc_file' not in cluster_parset:
        log.warn('Did not find \"clusterdesc_file\" in parset-dict! This shouldn\'t happen, but trying to continue anyhow.')
        parset['cluster_specific']['clusterdesc'] = 'local.clusterdesc'
    else:
        if cluster_parset['clusterdesc_file'].lower() == 'pbs' or ('cluster_type' in cluster_parset and cluster_parset['cluster_type'].lower() == 'pbs'):
            log.info('Using cluster setting: \"PBS\".')
            parset['cluster_specific']['clusterdesc'] = factor.cluster.make_pbs_clusterdesc()
            parset['cluster_specific']['clustertype'] = 'pbs'
        elif cluster_parset['clusterdesc_file'].lower() == 'juropa_slurm' \
                or ('cluster_type' in cluster_parset and cluster_parset['cluster_type'].lower() == 'juropa_slurm'):
            log.info('Using cluster setting: \"JUROPA_slurm\" (Single genericpipeline using multiple nodes).')
            # slurm_srun on JUROPA uses the local.clusterdesc
            parset['cluster_specific']['clusterdesc'] = parset['lofarroot'] + '/share/local.clusterdesc'
            parset['cluster_specific']['clustertype'] = 'juropa_slurm'
            parset['cluster_specific']['node_list'] = ['localhost']
        else:
            log.info('Using cluster setting: \"local\" (Single node).')
            parset['cluster_specific']['clusterdesc'] = cluster_parset['clusterdesc_file']
            parset['cluster_specific']['clustertype'] = 'local'
    if not 'node_list' in parset['cluster_specific']:
        parset['cluster_specific']['node_list'] = factor.cluster.get_compute_nodes(
            parset['cluster_specific']['clusterdesc'])

    # Get paths to required executables
    factor.cluster.find_executables(parset)

    # Set up scheduler for operations (pipeline runs)
    ndir_simul = len(parset['cluster_specific']['node_list']) * \
        parset['cluster_specific']['ndir_per_node']
    if parset['direction_specific']['groupings'] is not None:
        ngroup_max = int(max([int(n.items()[0][0]) for n in
            parset['direction_specific']['groupings']]))
    else:
        ngroup_max = 1
    if ndir_simul < ngroup_max:
        log.warn('The maximum number of directions that can be proccessed '
            'simultaneously ({0}) is less than the number of directions in the '
            'largest group ({1}). For best performance, these values should be '
            'equal'.format(ndir_simul, ngroup_max))
    scheduler = Scheduler(parset['genericpipeline_executable'], max_procs=ndir_simul,
        dry_run=dry_run)

    return scheduler


def _set_up_bands(parset, test_run=False):
    """
    Sets up bands for processing

    Parameters
    ----------
    parset : dict
        Parset containing processing parameters
    test_run : bool, optional
        If True, use test settings. These settings are for testing purposes
        only and will not produce useful results

    Returns
    -------
    bands : List of Band instances
        All bands to be used by the run() function, ordered from low to high
        frequency

    """
    log.info('Checking input bands...')
    msdict = {}
    for ms in parset['mss']:
        # group all found MSs by frequency
        sw = pt.table(ms+'::SPECTRAL_WINDOW', ack=False)
        msfreq = int(sw.col('REF_FREQUENCY')[0])
        sw.close()
        if msfreq in msdict:
            msdict[msfreq].append(ms)
        else:
            msdict[msfreq] = [ms]
    bands = []
    for MSkey in msdict.keys():
        # Check for any sky models specified by user
        # there only needs to be a skymodel specyfied for one file in each band
        skymodel_dirindep = None
        for ms in msdict[MSkey]:
            msbase = os.path.basename(ms)
            if msbase in parset['ms_specific']:
                if 'init_skymodel' in parset['ms_specific'][msbase]:
                    skymodel_dirindep = parset['ms_specific'][msbase]['init_skymodel']
                    if not os.path.exists(skymodel_dirindep):
                        log.error('Sky model specified in parset for band {} was '
                            'not found. Exiting...'.format(msbase))
                        sys.exit(1)
                    break
        band = Band(msdict[MSkey], parset['dir_working'], parset['parmdb_name'], skymodel_dirindep,
            local_dir=parset['cluster_specific']['dir_local'], test_run=test_run)
        bands.append(band)

    # Sort bands by frequency
    band_freqs = [band.freq for band in bands]
    bands = np.array(bands)[np.argsort(band_freqs)].tolist()

    # Check bands for problems
    nchan_list = []
    ra_list = []
    dec_list = []
    has_gaps = False
    for band in bands:
        if len(band.missing_channels) > 0:
            log.error('Found one or more frequency gaps in band {}'.format(band.msnames[0]))
            has_gaps = True
        nchan_list.append(band.nchan)
        ra_list.append(band.ra)
        dec_list.append(band.dec)

    # Check for frequency gaps
    if has_gaps:
        log.error('Bands cannot have frequency gaps. Exiting...')
        sys.exit(1)

    # Check that all bands have the same number of channels
    duplicate_chans = set(nchan_list)
    if len(duplicate_chans) != 1:
        for d in duplicate_chans:
            bands_with_duplicates = [band.msnames[0] for band in bands if band.nchan == d]
            log.error('Found {0} channels in band(s): {1}'.format(d,
                ', '.join(bands_with_duplicates)))
        log.error('All bands must have the same number of channels. Exiting...')
        sys.exit(1)

    # Check that number of channels supports enough averaging steps
    nchans = list(duplicate_chans)[0]
    n_divisors = len([x+1 for x in range(nchans) if not nchans % (x+1)])
    if n_divisors < 5:
        log.warn('Number of channels per band is {}. Averaging will '
            'not work well (too few divisors)'.format(nchans))

    # Check that phase center is the same for all bands
    pos_tol_deg = 1.0 / 3600.0 # positional tolerance
    for ra, dec in zip(ra_list[1:], dec_list[1:]):
        if (not factor.directions.approx_equal(ra, ra_list[0], tol=pos_tol_deg) or
            not factor.directions.approx_equal(dec, dec_list[0], tol=pos_tol_deg)):
            log.error('Input bands do not have a common phase center. Exiting...')
            sys.exit(1)

    # Determine whether any bands lack an initial sky model
    bands_no_skymodel = [b for b in bands if b.skymodel_dirindep is None]
    if len(bands_no_skymodel) > 0:
        if len(bands_no_skymodel) > 0:
            band_names = ', '.join([b.name for b in bands_no_skymodel])
            log.error('A direction-indpendent sky model was not found for the '
                'following bands: {}'.format(band_names))
        log.info('Exiting...')
        sys.exit(1)

    return bands


def _set_up_directions(parset, bands, dry_run=False, test_run=False,
    reset_directions=[]):
    """
    Sets up directions (facets)

    Parameters
    ----------
    parset : dict
        Parset containing processing parameters
    bands : list of Band instances
        Vis data
    dry_run : bool, optional
        If True, do not run pipelines. All parsets, etc. are made as normal
    test_run : bool, optional
        If True, use test settings. These settings are for testing purposes
        only and will not produce useful results
    reset_directions : list of str, optional
        List of direction names to be reset

    Returns
    -------
    directions : List of Direction instances
        All directions to be used by the run() function
    direction_groups : List of lists of Direction instances
        Groups of directions to be selfcal-ed

    """
    dir_parset = parset['direction_specific']

    log.info("Building local sky model for source avoidance and DDE calibrator "
        "selection (if desired)...")
    ref_band = bands[-1]
    max_radius_deg = dir_parset['max_radius_deg']
    initial_skymodel = factor.directions.make_initial_skymodel(ref_band,
        max_radius_deg=max_radius_deg)
    log.info('Setting up directions...')
    directions = _initialize_directions(parset, initial_skymodel, ref_band, dry_run)

    # Check with user
    if parset['interactive']:
        print("\nFacet and DDE calibrator regions saved. Please check that they\n"
            "are OK before continuing. You can edit the directions file and\n"
            "continue; FACTOR will pick up any changes to it. Note: if you\n"
            "choose not to continue and you let FACTOR generate the directions\n"
            "internally, you must delete the FACTOR-made directions file\n"
            "(dir_working/factor_directions.txt) before restarting if you want\n"
            "to FACTOR to regenerate it\n")
        prompt = "Continue processing (y/n)? "
        answ = raw_input(prompt)
        while answ.lower() not in  ['y', 'n', 'yes', 'no']:
            answ = raw_input(prompt)
        if answ.lower() in ['n', 'no']:
            log.info('Exiting...')
            sys.exit(0)
        else:
            # Continue processing, but first re-initialize the directions to
            # pick up any changes the user made to the directions file
            directions = _initialize_directions(parset, initial_skymodel,
                ref_band, dry_run)

    # Warn user if they've specified a direction to reset that does not exist
    direction_names = [d.name for d in directions]
    for name in reset_directions:
        if name not in direction_names and name != 'field':
            log.warn('Direction {} was specified for resetting but does not '
                'exist in current list of directions'.format(name))

    # Load previously completed operations (if any) and save the state
    for direction in directions:
        direction.load_state()
        direction.save_state()

    # Select subset of directions to process
    target_has_own_facet = dir_parset['target_has_own_facet']
    if target_has_own_facet:
        direction_names = [d.name for d in directions]
        target = directions[direction_names.index('target')]
    if dir_parset['ndir_total'] is not None:
        if dir_parset['ndir_total'] < len(directions):
            directions = directions[:dir_parset['ndir_total']]

            # Make sure target is still included
            direction_names = [d.name for d in directions]
            if target_has_own_facet and 'target' not in direction_names:
                directions.append(target)

    # Set various direction attributes
    log.info("Determining imaging parameters for each direction...")
    mean_freq_mhz = np.mean([b.freq for b in bands]) / 1e6
    min_peak_smearing_factor = 1.0 - parset['max_peak_smearing']
    for i, direction in enumerate(directions):
        # Set imaging and calibration parameters
        direction.set_imcal_parameters(parset['wsclean_nbands'],
            bands[0].chan_width_hz, bands[0].nchan, bands[0].timepersample,
            bands[0].minSamplesPerFile, len(bands), mean_freq_mhz,
            initial_skymodel, parset['preaverage_flux_jy'],
            min_peak_smearing_factor=min_peak_smearing_factor,
<<<<<<< HEAD
            peel_flux_jy=parset['peel_flux_jy'])
=======
            tec_block_mhz=parset['tec_block_mhz'])
>>>>>>> 17fc36f6

        # Set field center to that of first band (all bands have the same phase
        # center)
        direction.field_ra = bands[0].ra
        direction.field_dec = bands[0].dec

        # Set global re-image flag
        direction.make_final_image = dir_parset['reimage']

        # Reset state if specified
        if direction.name in reset_directions:
            direction.do_reset = True
        else:
            direction.do_reset = False

    # Select directions to selfcal, excluding outliers and target
    if target_has_own_facet:
        # Make sure target is not a DDE calibrator and is at end of directions list
        selfcal_directions = [d for d in directions if d.name != target.name and
                              not d.is_outlier and not d.peel_calibrator]
        directions = [d for d in directions if d.name != target.name] + [target]
    else:
        selfcal_directions = [d for d in directions if not d.is_outlier and
            not d.peel_calibrator]

    if dir_parset['ndir_selfcal'] is not None:
        if dir_parset['ndir_selfcal'] <= len(selfcal_directions):
            selfcal_directions = selfcal_directions[:dir_parset['ndir_selfcal']]

    # Divide directions into groups for selfcal
    direction_groups = factor.directions.group_directions(selfcal_directions,
        n_per_grouping=dir_parset['groupings'], allow_reordering=dir_parset['allow_reordering'])

    return directions, direction_groups


def _initialize_directions(parset, initial_skymodel, ref_band, dry_run=False):
    """
    Read in directions file and initialize resulting directions

    Parameters
    ----------
    parset : dict
        Parset containing processing parameters
    initial_skymodel : SkyModel object
        Local sky model
    ref_band : Band object
        Reference band
    dry_run : bool, optional
        If True, do not run pipelines. All parsets, etc. are made as normal

    Returns
    -------
    directions : List of Direction instances
        All directions to be used

    """
    dir_parset = parset['direction_specific']

    # First check for user-supplied directions file, then for Factor-generated
    # file from a previous run, then for parameters needed to generate it internally
    if 'directions_file' in dir_parset:
        directions = factor.directions.directions_read(dir_parset['directions_file'],
            parset['dir_working'])
    elif os.path.exists(os.path.join(parset['dir_working'], 'factor_directions.txt')):
        directions = factor.directions.directions_read(os.path.join(parset['dir_working'],
            'factor_directions.txt'), parset['dir_working'])
    else:
        if dir_parset['flux_min_jy'] is None or \
            dir_parset['size_max_arcmin'] is None or \
            dir_parset['separation_max_arcmin'] is None:
                log.critical('If no directions file is specified, you must '
                    'give values for flux_min_Jy, size_max_arcmin, and '
                    'separation_max_arcmin')
                sys.exit(1)
        else:
            # Make directions from dir-indep sky model of highest-frequency
            # band, as it has the smallest field of view
            log.info("No directions file given. Selecting directions internally...")
            dir_parset['directions_file'] = factor.directions.make_directions_file_from_skymodel(
                initial_skymodel.copy(), dir_parset['flux_min_jy'],
                dir_parset['size_max_arcmin'],
                dir_parset['separation_max_arcmin'],
                directions_max_num=dir_parset['max_num'],
                interactive=parset['interactive'],
                flux_min_for_merging_Jy=dir_parset['flux_min_for_merging_jy'])
            directions = factor.directions.directions_read(dir_parset['directions_file'],
                parset['dir_working'])

    # Add the target to the directions list if desired
    target_ra = dir_parset['target_ra']
    target_dec = dir_parset['target_dec']
    target_radius_arcmin = dir_parset['target_radius_arcmin']
    target_has_own_facet = dir_parset['target_has_own_facet']
    if target_has_own_facet:
        if target_ra is not None and target_dec is not None and target_radius_arcmin is not None:
            # Make target object
            target = Direction('target', target_ra, target_dec,
                factor_working_dir=parset['dir_working'])

            # Check if target is already in directions list because it was
            # selected as a DDE calibrator. If so, remove the duplicate
            nearest, dist = factor.directions.find_nearest(target, directions)
            if dist < dir_parset['target_radius_arcmin']/60.0:
                directions.remove(nearest)

            # Add target to directions list
            directions.append(target)
        else:
            log.critical('target_has_own_facet = True, but target RA, Dec, or radius not found in parset')
            sys.exit(1)

    # Create facets and patches
    faceting_radius_deg = dir_parset['faceting_radius_deg']
    if faceting_radius_deg is None:
        faceting_radius_deg = 1.25 * ref_band.fwhm_deg / 2.0
    beam_ratio = 1.0 / np.sin(ref_band.mean_el_rad) # ratio of N-S to E-W beam
    factor.directions.thiessen(directions, ref_band.ra, ref_band.dec,
        faceting_radius_deg, s=initial_skymodel.copy(),
        check_edges=dir_parset['check_edges'], target_ra=target_ra,
        target_dec=target_dec, target_radius_arcmin=target_radius_arcmin,
        beam_ratio=beam_ratio)

    # Make DS9 region files so user can check the facets, etc.
    ds9_facet_reg_file = os.path.join(parset['dir_working'], 'regions', 'facets_ds9.reg')
    factor.directions.make_ds9_region_file(directions, ds9_facet_reg_file)
    ds9_calimage_reg_file = os.path.join(parset['dir_working'], 'regions', 'calimages_ds9.reg')
    factor.directions.make_ds9_calimage_file(directions, ds9_calimage_reg_file)

    return directions<|MERGE_RESOLUTION|>--- conflicted
+++ resolved
@@ -570,11 +570,8 @@
             bands[0].minSamplesPerFile, len(bands), mean_freq_mhz,
             initial_skymodel, parset['preaverage_flux_jy'],
             min_peak_smearing_factor=min_peak_smearing_factor,
-<<<<<<< HEAD
+            tec_block_mhz=parset['tec_block_mhz'],
             peel_flux_jy=parset['peel_flux_jy'])
-=======
-            tec_block_mhz=parset['tec_block_mhz'])
->>>>>>> 17fc36f6
 
         # Set field center to that of first band (all bands have the same phase
         # center)
