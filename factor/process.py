"""
Module that preforms the processing
"""
import sys
import os
import shutil
import numpy as np
import logging
import pickle
import collections
import pyrap.tables as pt
from lofarpipe.support.data_map import DataMap
import factor
import factor.directions
import factor.parset
import factor.cluster
from factor.operations.outlier_ops import *
from factor.operations.field_ops import *
from factor.operations.facet_ops import *
from factor.lib.scheduler import Scheduler
from factor.lib.direction import Direction
from factor.lib.band import Band


log = logging.getLogger('factor')


def run(parset_file, logging_level='info', dry_run=False, test_run=False,
    reset_directions=[]):
    """
    Processes a dataset using facet calibration

    This function runs the operations in the correct order and handles all the
    bookkeeping for the processing: e.g., which operations are needed for each
    direction (depending on sucess of selfcal, the order in which they were
    processed, etc.).

    It also handles the set up of the computing parameters and the generation of
    DDE calibrators and facets.

    Parameters
    ----------
    parset_file : str
        Filename of parset containing processing parameters
    logging_level : str, optional
        One of 'degug', 'info', 'warning' in decreasing order of verbosity
    dry_run : bool, optional
        If True, do not run pipelines. All parsets, etc. are made as normal
    test_run : bool, optional
        If True, use test settings. These settings are for testing purposes
        only and will not produce useful results
    reset_directions : list of str, optional
        List of names of directions to be reset

    """
    # Read parset
    parset = factor.parset.parset_read(parset_file)

    # Set up logger
    parset['logging_level'] = logging_level
    factor._logging.set_level(logging_level)

    # Set up clusterdesc, node info, scheduler, etc.
    scheduler = _set_up_compute_parameters(parset, dry_run)

    # Prepare vis data
    bands, bands_initsubtract = _set_up_bands(parset, test_run)

    # Make direction object for the field
    field = Direction('field', bands[0].ra, bands[0].dec,
        factor_working_dir=parset['dir_working'])
    field.set_imcal_parameters(parset['wsclean_nbands'],
    	bands[0].chan_width_hz, bands[0].nchan, bands[0].timepersample,
    	bands[0].minSamplesPerFile, len(bands))

    # Run initial sky model generation and create empty datasets
    if len(bands_initsubtract) > 0:
        # Reset the field direction if specified
        if 'field' in reset_directions:
            field.reset_state('initsubtract')

        log.info('Running initsubtract operation for bands: {0}'.
            format([b.name for b in bands_initsubtract]))

        # Combine the nodes and cores for the subtract operation
        field = factor.cluster.combine_nodes([field],
            parset['cluster_specific']['node_list'],
            parset['cluster_specific']['nimg_per_node'],
            parset['cluster_specific']['ncpu'],
            parset['cluster_specific']['fmem'],
            len(bands_initsubtract))[0]

        # Do initial subtraction
        op = InitSubtract(parset, bands_initsubtract, field)
        scheduler.run(op)
    else:
        log.info("Sky models and SUBTRACTED_DATA_ALL found for all bands. "
            "Skipping initsubtract operation...")

    # Remove bands that failed initsubtract operation
    bands = [b for b in bands if not b.skip]

    # Define directions and groups
    directions, direction_groups = _set_up_directions(parset, bands, field,
    	dry_run, test_run, reset_directions)

    # Run peeling and subtract operations on outlier directions
    set_sub_data_colname = True
    outlier_directions = [d for d in directions if d.is_outlier]
    if len(outlier_directions) > 0:
        # Combine the nodes and cores for the peeling operation
        outlier_directions = factor.cluster.combine_nodes(outlier_directions,
            parset['cluster_specific']['node_list'],
            parset['cluster_specific']['nimg_per_node'],
            parset['cluster_specific']['ncpu'],
            parset['cluster_specific']['fmem'],
            len(bands))

        # Do the peeling
        for d in outlier_directions:
            op = OutlierPeel(parset, bands, d)
            scheduler.run(op)

            # Check whether direction went through selfcal successfully. If
            # not, exit
            if d.selfcal_ok:
                # Set the name of the subtracted data column for remaining
                # directions
                if set_sub_data_colname:
                    for direction in directions:
                        if direction.name != d.name:
                            direction.subtracted_data_colname = 'SUBTRACTED_DATA_ALL_NEW'
                    set_sub_data_colname = False
            else:
                log.warn('Selfcal verification failed for direction {0}.'.format(d.name))
                if parset['exit_on_selfcal_failure']:
                    log.info('Exiting...')
                    sys.exit(1)

    # Run selfcal and subtract operations on direction groups
    for gindx, direction_group in enumerate(direction_groups):
        log.info('Processing {0} direction(s) in Group {1}'.format(
            len(direction_group), gindx+1))

        # Set up reset of any directions that need it. If the direction has
        # already been through the facetsub operation, we must undo the
        # changes with the facetsubreset operation before we reset facetselfcal
        # (otherwise the model data required to reset facetsub will be deleted)
        direction_group_reset = [d for d in direction_group if d.do_reset]
        direction_group_reset_facetsub = [d for d in direction_group_reset if
            'facetsub' in d.completed_operations]
        if len(direction_group_reset_facetsub) > 0:
            for d in direction_group_reset_facetsub:
                d.reset_state('facetsubreset')
            direction_group_reset_facetsub = factor.cluster.combine_nodes(
                direction_group_reset_facetsub,
                parset['cluster_specific']['node_list'],
                parset['cluster_specific']['nimg_per_node'],
                parset['cluster_specific']['ncpu'],
                parset['cluster_specific']['fmem'],
                len(bands))
            ops = [FacetSubReset(parset, bands, d) for d in direction_group_reset_facetsub]
            for op in ops:
                scheduler.run(op)
        for d in direction_group_reset:
            d.reset_state(['facetselfcal', 'facetsub'])

        # Divide up the nodes and cores among the directions for the parallel
        # selfcal operations
        direction_group = factor.cluster.divide_nodes(direction_group,
            parset['cluster_specific']['node_list'],
            parset['cluster_specific']['ndir_per_node'],
            parset['cluster_specific']['nimg_per_node'],
            parset['cluster_specific']['ncpu'],
            parset['cluster_specific']['fmem'],
            len(bands))

        # Check for any directions within transfer radius that have successfully
        # gone through selfcal
        dirs_with_selfcal = [d for d in directions if d.selfcal_ok]
        if len(dirs_with_selfcal) > 0:
            for d in direction_group:
                nearest, sep = factor.directions.find_nearest(d, dirs_with_selfcal)
                if sep < parset['direction_specific']['transfer_radius']:
                    log.debug('Initializing selfcal for direction {0} with solutions from direction {1}.'.format(
                        d.name, nearest.name))
                    d.dir_dep_parmdb_mapfile = nearest.dir_dep_parmdb_mapfile
                    d.save_state()
                    d.transfer_nearest_solutions = True

        # Do selfcal on calibrator only
        ops = [FacetSelfcal(parset, bands, d) for d in direction_group]
        scheduler.run(ops)
        if dry_run:
            # For dryrun, skip check
            for d in direction_group:
                d.selfcal_ok = True
        direction_group_ok = [d for d in direction_group if d.selfcal_ok]
        if set_sub_data_colname:
            # Set the name of the subtracted data column for remaining
            # directions (if needed)
            if len(direction_group_ok) > 0:
                for d in directions:
                    if d.name != direction_group_ok[0].name:
                        d.subtracted_data_colname = 'SUBTRACTED_DATA_ALL_NEW'
                set_sub_data_colname = False

        # Combine the nodes and cores for the serial subtract operations
        direction_group_ok = factor.cluster.combine_nodes(direction_group_ok,
            parset['cluster_specific']['node_list'],
            parset['cluster_specific']['nimg_per_node'],
            parset['cluster_specific']['ncpu'],
            parset['cluster_specific']['fmem'],
            len(bands))

        # Subtract final model(s) for directions for which selfcal went OK
        ops = [FacetSub(parset, bands, d) for d in direction_group_ok]
        for op in ops:
            scheduler.run(op)

        # Handle directions in this group for which selfcal failed
        selfcal_ok = [d.selfcal_ok for d in direction_group]
        for d in direction_group:
            if not d.selfcal_ok:
                log.warn('Selfcal verification failed for direction {0}.'.format(d.name))
        if not all(selfcal_ok) and parset['exit_on_selfcal_failure']:
            log.info('Exiting...')
            sys.exit(1)

    # Check that at least one direction went through selfcal successfully. If
    # not, exit
    if len([d for d in directions if d.selfcal_ok]) == 0:
        log.error('Selfcal verification failed for all directions. Exiting...')
        sys.exit(1)

    # Make final facet images (from final empty datasets) if desired. Also image
    # any facets for which selfcal failed or no selfcal was done
    dirs_to_image = [d for d in directions if d.make_final_image and
        d.selfcal_ok and not d.is_patch and not d.is_outlier]
    if len(dirs_to_image) > 0:
        log.info('Reimaging the following direction(s):')
        log.info('{0}'.format([d.name for d in dirs_to_image]))

    # Add directions without selfcal to those that will be imaged
    dirs_to_transfer = [d for d in directions if not d.selfcal_ok and not
        d.is_patch and not d.is_outlier]
    if len(dirs_to_transfer) > 0:
        log.info('Imaging the following direction(s) with nearest selcal solutions:')
        log.info('{0}'.format([d.name for d in dirs_to_transfer]))
    dirs_with_selfcal = [d for d in directions if d.selfcal_ok]
    for d in dirs_to_transfer:
        # Search for nearest direction with successful selfcal
        nearest, sep = factor.directions.find_nearest(d, dirs_with_selfcal)
        log.debug('Using solutions from direction {0} for direction {1}.'.format(
            nearest.name, d.name))
        d.dir_dep_parmdb_mapfile = nearest.dir_dep_parmdb_mapfile
        d.save_state()
    dirs_to_image.extend(dirs_to_transfer)

    if len(dirs_to_image) > 0:
        # Set up reset of any directions that need it
        directions_reset = [d for d in dirs_to_image if d.do_reset]
        for d in directions_reset:
            d.reset_state('facetimage')

        # Group directions. This is done to ensure that multiple directions
        # aren't competing for the same resources
        ndir_simul = (len(parset['cluster_specific']['node_list']) *
            parset['cluster_specific']['ndir_per_node'])
        for i in range(int(np.ceil(len(dirs_to_image)/float(ndir_simul)))):
            dir_group = dirs_to_image[i*ndir_simul:(i+1)*ndir_simul]

            # Divide up the nodes and cores among the directions for the parallel
            # imaging operations
            dir_group = factor.cluster.divide_nodes(dir_group,
                parset['cluster_specific']['node_list'],
                parset['cluster_specific']['ndir_per_node'],
                parset['cluster_specific']['nimg_per_node'],
                parset['cluster_specific']['ncpu'],
                parset['cluster_specific']['fmem'],
                len(bands))

            # Do facet imaging
            ops = [FacetImage(parset, bands, d) for d in dir_group]
            scheduler.run(ops)

    # Mosaic the final facet images together
    if parset['make_mosaic']:
        # Reset the field direction if specified
        if 'field' in reset_directions or 'mosaic' in reset_directions:
            field.reset_state('makemosaic')

        field.facet_image_filenames = []
        field.facet_vertices_filenames = []
        for d in directions:
            if not d.is_patch:
                facet_image = DataMap.load(d.facet_image_mapfile)[0].file
                field.facet_image_filenames.append(facet_image)
                field.facet_vertices_filenames.append(d.save_file)

        # Combine the nodes and cores for the mosaic operation
        field = factor.cluster.combine_nodes([field],
            parset['cluster_specific']['node_list'],
            parset['cluster_specific']['nimg_per_node'],
            parset['cluster_specific']['ncpu'],
            parset['cluster_specific']['fmem'],
            len(bands))[0]

        # Do mosaicking
        op = MakeMosaic(parset, bands, field)
        scheduler.run(op)

    log.info("Factor has finished :)")


def _set_up_compute_parameters(parset, dry_run=False):
    """
    Sets up compute parameters and operation scheduler

    Parameters
    ----------
    parset : dict
        Parset containing processing parameters
    dry_run : bool, optional
        If True, do not run pipelines. All parsets, etc. are made as normal

    Returns
    -------
    scheduler : Scheduler instance
        The operation scheduler used by the run() function

    """
    log.info('Setting up cluster/node parameters...')

    cluster_parset = parset['cluster_specific']
    if 'clusterdesc_file' not in cluster_parset:
        log.warn('Did not find \"clusterdesc_file\" in parset-dict! This shouldn\'t happen, but trying to continue anyhow.')
        parset['cluster_specific']['clusterdesc'] = 'local.clusterdesc'
    else:
        if cluster_parset['clusterdesc_file'].lower() == 'pbs' or ('cluster_type' in cluster_parset and cluster_parset['cluster_type'].lower() == 'pbs'):
            log.info('Using cluster setting: \"PBS\".')
            parset['cluster_specific']['clusterdesc'] = factor.cluster.make_pbs_clusterdesc()
            parset['cluster_specific']['clustertype'] = 'pbs'
        elif cluster_parset['clusterdesc_file'].lower() == 'juropa_slurm' \
                or ('cluster_type' in cluster_parset and cluster_parset['cluster_type'].lower() == 'juropa_slurm'):
            log.info('Using cluster setting: \"JUROPA_slurm\" (Single genericpipeline using multiple nodes).')
            # slurm_srun on JUROPA uses the local.clusterdesc
            parset['cluster_specific']['clusterdesc'] = parset['lofarroot'] + '/share/local.clusterdesc'
            parset['cluster_specific']['clustertype'] = 'juropa_slurm'
            parset['cluster_specific']['node_list'] = ['localhost']
        else:
            log.info('Using cluster setting: \"local\" (Single node).')
            parset['cluster_specific']['clusterdesc'] = cluster_parset['clusterdesc_file']
            parset['cluster_specific']['clustertype'] = 'local'
    if not 'node_list' in parset['cluster_specific']:
        parset['cluster_specific']['node_list'] = factor.cluster.get_compute_nodes(
            parset['cluster_specific']['clusterdesc'])

    # Get paths to required executables
    factor.cluster.find_executables(parset)

    # Set up scheduler for operations (pipeline runs)
    ndir_simul = len(parset['cluster_specific']['node_list']) * \
        parset['cluster_specific']['ndir_per_node']
    if parset['direction_specific']['groupings'] is not None:
        ngroup_max = int(max(parset['direction_specific']['groupings'].keys()))
    else:
        ngroup_max = 1
    if ndir_simul < ngroup_max:
        log.warn('The maximum number of directions that can be proccessed '
            'simultaneously ({0}) is less than the number of directions in the '
            'largest group ({1}). For best performance, these values should be '
            'equal'.format(ndir_simul, ngroup_max))
    scheduler = Scheduler(parset['genericpipeline_executable'], max_procs=ndir_simul,
        dry_run=dry_run)

    return scheduler


def _set_up_bands(parset, test_run=False):
    """
    Sets up bands for processing

    Parameters
    ----------
    parset : dict
        Parset containing processing parameters
    test_run : bool, optional
        If True, use test settings. These settings are for testing purposes
        only and will not produce useful results

    Returns
    -------
    bands : List of Band instances
        All bands to be used by the run() function, ordered from low to high
        frequency
    bands_initsubtract : List of Band instances
        Subset of bands for InitSubtract operation, ordered from low to high
        frequency

    """
    log.info('Checking input bands...')
    msdict = {}
    for ms in parset['mss']:
        # group all found MSs by frequency
        sw = pt.table(ms+'::SPECTRAL_WINDOW', ack=False)
        msfreq = int(sw.col('REF_FREQUENCY')[0])
        sw.close()
        if msfreq in msdict:
            msdict[msfreq].append(ms)
        else:
            msdict[msfreq] = [ms]
    bands = []
    for MSkey in msdict.keys():
        # Check for any sky models specified by user
        # there only needs to be a skymodel specyfied for one file in each band
        skymodel_dirindep = None
        for ms in msdict[MSkey]:
            msbase = os.path.basename(ms)
            if msbase in parset['ms_specific']:
                if 'init_skymodel' in parset['ms_specific'][msbase]:
                    skymodel_dirindep = parset['ms_specific'][msbase]['init_skymodel']
                    if not os.path.exists(skymodel_dirindep):
                        log.error('Sky model specified in parset for band {} was '
                            'not found. Exiting...'.format(msbase))
                        sys.exit(1)
                    break
        band = Band(msdict[MSkey], parset['dir_working'], parset['parmdb_name'], skymodel_dirindep,
            test_run=test_run)
        bands.append(band)

    # Sort bands by frequency
    band_freqs = [band.freq for band in bands]
    bands = np.array(bands)[np.argsort(band_freqs)].tolist()

    # Check bands for problems
    nchan_list = []
    ra_list = []
    dec_list = []
    has_gaps = False
    for band in bands:
        if len(band.missing_channels) > 0:
            log.error('Found one or more frequency gaps in band {}'.format(band.msnames[0]))
            has_gaps = True
        nchan_list.append(band.nchan)
        ra_list.append(band.ra)
        dec_list.append(band.dec)

    # Check for frequency gaps
    if has_gaps:
        log.error('Bands cannot have frequency gaps. Exiting...')
        sys.exit(1)

    # Check that all bands have the same number of channels
    duplicate_chans = set(nchan_list)
    if len(duplicate_chans) != 1:
        for d in duplicate_chans:
            bands_with_duplicates = [band.msnames[0] for band in bands if band.nchan == d]
            log.error('Found {0} channels in band(s): {1}'.format(d,
                ', '.join(bands_with_duplicates)))
        log.error('All bands must have the same number of channels. Exiting...')
        sys.exit(1)

    # Check that number of channels supports enough averaging steps
<<<<<<< HEAD
    if list(duplicate_chans)[0] not in [18, 20, 24]:
        log.warn('Number of channels per band is {0}, not 18, 20, or 24. Averaging will '
            'probably not work well (too few divisors?)'.format(list(duplicate_chans)[0]))
=======
    nchans = list(duplicate_chans)[0]
    n_divisors = len([x+1 for x in range(nchans) if not nchans % (x+1)])
    if n_divisors < 5:
        log.warn('Number of channels per band is {}. Averaging will '
            'not work well (too few divisors)'.format(nchans))
>>>>>>> d4ac8b3b

    # Determine whether any bands need to be run through the initsubract operation.
    # This operation is only needed if band lacks an initial skymodel or
    # the SUBTRACTED_DATA_ALL column
    bands_initsubtract = []
    for band in bands:
        if band.skymodel_dirindep is None or not band.has_sub_data:
            # Set image sizes for initsubtract operation
            band.set_image_sizes(test_run)
            bands_initsubtract.append(band)

    return bands, bands_initsubtract


def _set_up_directions(parset, bands, field, dry_run=False, test_run=False,
    reset_directions=[]):
    """
    Sets up directions (facets)

    Parameters
    ----------
    parset : dict
        Parset containing processing parameters
    bands : list of Band instances
        Vis data
    field : Direction instance
        Field direction object
    dry_run : bool, optional
        If True, do not run pipelines. All parsets, etc. are made as normal
    test_run : bool, optional
        If True, use test settings. These settings are for testing purposes
        only and will not produce useful results
    reset_directions : list of str, optional
        List of direction names to be reset

    Returns
    -------
    directions : List of Direction instances
        All directions to be used by the run() function
    direction_groups : List of lists of Direction instances
        Groups of directions to be selfcal-ed

    """
    dir_parset = parset['direction_specific']

    log.info("Building initial sky model...")
    ref_band = bands[-1]
    max_radius_deg = dir_parset['max_radius_deg']
    initial_skymodel = factor.directions.make_initial_skymodel(ref_band,
        max_radius_deg=max_radius_deg)
    log.info('Setting up directions...')

    # First check for user-supplied directions file, then for Factor-generated
    # file from a previous run, then for parameters needed to generate it internally
    if 'directions_file' in dir_parset:
        directions = factor.directions.directions_read(dir_parset['directions_file'],
            parset['dir_working'])
    elif os.path.exists(os.path.join(parset['dir_working'], 'factor_directions.txt')):
        directions = factor.directions.directions_read(os.path.join(parset['dir_working'],
            'factor_directions.txt'), parset['dir_working'])
    else:
        if dry_run:
            # Stop here if dry_run is True but no directions file was given
            log.warn('No directions file given. Cannot proceed beyond the '
                'initsubtract operation. Exiting...')
            sys.exit(0)
        elif dir_parset['flux_min_jy'] is None or \
            dir_parset['size_max_arcmin'] is None or \
            dir_parset['separation_max_arcmin'] is None:
                log.critical('If no directions file is specified, you must '
                    'give values for flux_min_Jy, size_max_arcmin, and '
                    'separation_max_arcmin')
                sys.exit(1)
        else:
            # Make directions from dir-indep sky model of highest-frequency
            # band, as it has the smallest field of view
            log.info("No directions file given. Selecting directions internally...")
            dir_parset['directions_file'] = factor.directions.make_directions_file_from_skymodel(initial_skymodel.copy(),
                dir_parset['flux_min_jy'], dir_parset['size_max_arcmin'],
                dir_parset['separation_max_arcmin'], directions_max_num=dir_parset['max_num'],
                interactive=parset['interactive'])
            directions = factor.directions.directions_read(dir_parset['directions_file'],
                parset['dir_working'])

    # Add the target to the directions list if desired
    target_ra = dir_parset['target_ra']
    target_dec = dir_parset['target_dec']
    target_radius_arcmin = dir_parset['target_radius_arcmin']
    target_has_own_facet = dir_parset['target_has_own_facet']
    if target_has_own_facet:
        if target_ra is not None and target_dec is not None and target_radius_arcmin is not None:
            # Make target object
            target = Direction('target', target_ra, target_dec,
                factor_working_dir=parset['dir_working'])

            # Check if target is already in directions list because it was
            # selected as a DDE calibrator. If so, remove the duplicate
            nearest, dist = factor.directions.find_nearest(target, directions)
            if dist < dir_parset['target_radius_arcmin']/60.0:
                directions.remove(nearest)

            # Add target to directions list
            directions.append(target)
        else:
            log.critical('target_has_own_facet = True, but target RA, Dec, or radius not found in parset')
            sys.exit(1)

    # Create facets and patches
    faceting_radius_deg = dir_parset['faceting_radius_deg']
    if faceting_radius_deg is None:
        faceting_radius_deg = 1.25 * ref_band.fwhm_deg / 2.0
    beam_ratio = 1.0 / np.sin(ref_band.mean_el_rad) # ratio of N-S to E-W beam
    factor.directions.thiessen(directions, ref_band.ra, ref_band.dec,
        faceting_radius_deg, s=initial_skymodel.copy(),
        check_edges=dir_parset['check_edges'], target_ra=target_ra,
        target_dec=target_dec, target_radius_arcmin=target_radius_arcmin,
        beam_ratio=beam_ratio)

    # Warn user if they've specified a direction to reset that does not exist
    direction_names = [d.name for d in directions]
    for name in reset_directions:
        if name not in direction_names and name != 'field':
            log.warn('Direction {} was specified for resetting but does not '
                'exist in current list of directions'.format(name))

    # Make DS9 region files so user can check the facets, etc.
    ds9_facet_reg_file = os.path.join(parset['dir_working'], 'regions', 'facets_ds9.reg')
    factor.directions.make_ds9_region_file(directions, ds9_facet_reg_file)
    ds9_calimage_reg_file = os.path.join(parset['dir_working'], 'regions', 'calimages_ds9.reg')
    factor.directions.make_ds9_calimage_file(directions, ds9_calimage_reg_file)

    # Check with user
    if parset['interactive']:
        print("Facet and DDE calibrator regions saved. Please check that they "
            "are OK before continuing.")
        prompt = "Continue processing (y/n)? "
        answ = raw_input(prompt)
        while answ.lower() not in  ['y', 'n', 'yes', 'no']:
            answ = raw_input(prompt)
        if answ.lower() in ['n', 'no']:
            log.info('Exiting...')
            sys.exit()

    # Load previously completed operations (if any) and save the state
    for direction in directions:
        direction.load_state()
        direction.save_state()

    # Select subset of directions to process
    if dir_parset['ndir_total'] is not None:
        if dir_parset['ndir_total'] < len(directions):
            directions = directions[:dir_parset['ndir_total']]

            # Make sure target is still included
            direction_names = [d.name for d in directions]
            if target_has_own_facet and 'target' not in direction_names:
                directions.append(target)

    # Set various direction attributes
    log.info("Determining imaging parameters for each direction...")
    for i, direction in enumerate(directions):
        # Set imaging and calibration parameters
        direction.set_imcal_parameters(parset['wsclean_nbands'],
        	bands[0].chan_width_hz, bands[0].nchan, bands[0].timepersample,
        	bands[0].minSamplesPerFile, len(bands), initial_skymodel,
        	parset['preaverage_flux_jy'])

        # Set field center
        direction.field_ra = field.ra
        direction.field_dec = field.dec

        # Set global re-image flag
        direction.make_final_image = dir_parset['reimage']

        # Reset state if specified
        if direction.name in reset_directions:
            direction.do_reset = True
        else:
            direction.do_reset = False

    # Select directions to selfcal, excluding outliers and target
    if target_has_own_facet:
        # Make sure target is not a DDE calibrator and is at end of directions list
        selfcal_directions = [d for d in directions if d.name != target.name and
                              not d.is_outlier]
        directions = [d for d in directions if d.name != target.name] + [target]
    else:
        selfcal_directions = [d for d in directions if not d.is_outlier]

    if dir_parset['ndir_selfcal'] is not None:
        if dir_parset['ndir_selfcal'] <= len(selfcal_directions):
            selfcal_directions = selfcal_directions[:dir_parset['ndir_selfcal']]

    # Divide directions into groups for selfcal
    direction_groups = factor.directions.group_directions(selfcal_directions,
        n_per_grouping=dir_parset['groupings'], allow_reordering=dir_parset['allow_reordering'])

    return directions, direction_groups<|MERGE_RESOLUTION|>--- conflicted
+++ resolved
@@ -462,17 +462,11 @@
         sys.exit(1)
 
     # Check that number of channels supports enough averaging steps
-<<<<<<< HEAD
-    if list(duplicate_chans)[0] not in [18, 20, 24]:
-        log.warn('Number of channels per band is {0}, not 18, 20, or 24. Averaging will '
-            'probably not work well (too few divisors?)'.format(list(duplicate_chans)[0]))
-=======
     nchans = list(duplicate_chans)[0]
     n_divisors = len([x+1 for x in range(nchans) if not nchans % (x+1)])
     if n_divisors < 5:
         log.warn('Number of channels per band is {}. Averaging will '
             'not work well (too few divisors)'.format(nchans))
->>>>>>> d4ac8b3b
 
     # Determine whether any bands need to be run through the initsubract operation.
     # This operation is only needed if band lacks an initial skymodel or
