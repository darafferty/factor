"""
Module that holds all parset-related functions
"""
import sys
import os
import glob
import logging
import ConfigParser
import numpy as np
from factor._logging import set_log_file

log = logging.getLogger('factor:parset')


def parset_read(parset_file, use_log_file=True):
    """
    Read a Factor-formatted parset file and return dict of parameters

    Parameters
    ----------
    parset_file : str
        Filename of Factor-formated parset file
    use_log_file : bool, optional
        Use a log file as well as outputing to the screen

    Returns
    -------
    parset_dict : dict
        Dict of parset parameters

    """
    if not os.path.isfile(parset_file):
        log.critical("Missing parset file ({}), I don't know what to do :'(".format(parset_file))
        sys.exit(1)

    log.info("Reading parset file: {}".format(parset_file))
    parset = ConfigParser.RawConfigParser()
    parset.read(parset_file)

    # Handle global parameters
    parset_dict = get_global_options(parset)

    # Handle calibration parameters
    parset_dict['calibration_specific'].update(get_calibration_options(parset))

    # Handle imaging parameters
    parset_dict['imaging_specific'].update(get_imaging_options(parset))

    # Handle directions-related parameters
    parset_dict['direction_specific'].update(get_directions_options(parset))

    # Handle cluster-specific parameters
    parset_dict['cluster_specific'].update(get_cluster_options(parset))

    # Handle checkfactor parameters
    parset_dict['checkfactor'].update(get_checkfactor_options(parset))

    # Set up working directory. All output will be placed in this directory
    if '+' in parset_dict['dir_working']:
        # Check if "+" is in path, as casapy buildmytasks will not work
        # correctly (due to its use of sed)
        log.critical("A '+' appears in the working dir path {}. FACTOR's custom "
            "CASA ft task will not work correctly".format(parset_dict['dir_working']))
        sys.exit(1)
    if not os.path.isdir(parset_dict['dir_working']):
        os.mkdir(parset_dict['dir_working'])
    try:
        os.chdir(parset_dict['dir_working'])
        for subdir in ['logs', 'state', 'results', 'regions', 'chunks']:
            subdir_path = os.path.join(parset_dict['dir_working'], subdir)
            if not os.path.isdir(subdir_path):
                os.mkdir(subdir_path)
    except Exception as e:
        log.critical("Cannot use the working dir {0}: {1}".format(parset_dict['dir_working'], e))
        sys.exit(1)
    if use_log_file:
        set_log_file(os.path.join(parset_dict['dir_working'], 'factor.log'))
    log.info("=========================================================\n")
    log.info("Working directory is {0}".format(parset_dict['dir_working']))

    # Get all the MS files in the input directory. These are identified by the
    # extensions 'ms', 'MS', 'dpppaverage' or 'ndppp_prep_target' (both used by
    # various versions of the pre-facet pipeline)
    ms_files = []
    for exten in ['MS', 'ms', 'dpppaverage', 'ndppp_prep_target']:
        ms_files += glob.glob(os.path.join(parset_dict['dir_ms'], '*.{}'.format(exten)))
    parset_dict['mss'] = sorted(ms_files)
    if len(parset_dict['mss']) == 0:
        log.error('No MS files found in {}!'.format(parset_dict['dir_ms']))
        sys.exit(1)
    log.info("Input MS directory is {0}".format(parset_dict['dir_ms']))
    log.info("Working on {} input files.".format(len(parset_dict['mss'])))

    # Handle MS-specific parameters
    parset_dict.update(get_ms_options(parset, parset_dict['mss'], parset_dict['skymodel_extension']) )

    # Check for unused sections
    given_sections = parset._sections.keys()
    msfiles = [os.path.basename(m) for m in parset_dict['mss']]
    allowed_sections = ['global', 'calibration', 'imaging', 'directions',
        'cluster', 'checkfactor'] + msfiles
    for section in given_sections:
        if section not in allowed_sections:
            log.warning('Section "{}" was given in the parset but is not a valid '
                'section name'.format(section))

    return parset_dict


def get_global_options(parset):
    """
    Handle the global options

    Parameters
    ----------
    parset : RawConfigParser object
        Input parset

    Returns
    -------
    parset_dict : dict
        Dictionary with all global options

    """
    parset_dict = parset._sections['global'].copy()
    parset_dict.update({'direction_specific': {}, 'calibration_specific': {},
                        'imaging_specific': {}, 'cluster_specific': {},
                        'checkfactor': {}})

    # Parmdb name for dir-indep. selfcal solutions (stored inside the input band
    # measurement sets, so path should be relative to those; default =
    # instrument_directionindependent)
    if 'parmdb_name' not in parset_dict:
        parset_dict['parmdb_name'] = 'instrument_directionindependent'

    # Extension that when concatenated with the 'extension-stripped' MS path gives
    # a path that is checked if it contains a skymodel
    if 'skymodel_extension' not in parset_dict:
        parset_dict['skymodel_extension'] = '.wsclean_low2-model.merge'

    # Size of time chunks in seconds (default = 2400; minimum allowed value is
    # 1200). Generally, the number of chunks should be at least the number of
    # available CPUs.
    if 'chunk_size_sec' in parset_dict:
        parset_dict['chunk_size_sec'] = parset.getfloat('global', 'chunk_size_sec')
    else:
        parset_dict['chunk_size_sec'] = 2400.0

    # Use interactive mode (default = False). Factor will ask for confirmation of
    # internally derived DDE calibrators and facets
    if 'interactive' in parset_dict:
        parset_dict['interactive'] = parset.getboolean('global', 'interactive')
    else:
        parset_dict['interactive'] = False

    # Make final mosaic (default = True)
    if 'make_mosaic' in parset_dict:
        parset._sections['imaging']['make_mosaic'] = parset_dict['make_mosaic']

    # Exit if selfcal fails for any direction (default = True). If False, processing
    # will continue and the failed direction will receive the selfcal solutions of
    # the nearest successful direction unless skip_selfcal_check is True, in which
    # case processing continues as if the selfcal succeeded
    if 'exit_on_selfcal_failure' in parset_dict:
        parset._sections['calibration']['exit_on_selfcal_failure'] = parset_dict['exit_on_selfcal_failure']
    if 'skip_selfcal_check' in parset_dict:
        parset._sections['calibration']['skip_selfcal_check'] = parset_dict['skip_selfcal_check']

    # Padding factor for WSClean images (default = 1.6)
    if 'wsclean_image_padding' in parset_dict:
        parset._sections['imaging']['wsclean_image_padding'] = parset_dict['wsclean_image_padding']

    # Padding factor for WSClean images (default = 1.4)
    if 'wsclean_model_padding' in parset_dict:
        parset._sections['imaging']['wsclean_model_padding'] = parset_dict['wsclean_model_padding']

    # Use WSClean or CASA for imaging of entire facet (default = wsclean). For large
    # bandwidths, the CASA imager is typically faster
    if 'facet_imager' in parset_dict:
        parset._sections['imaging']['facet_imager'] = parset_dict['facet_imager']

    # Keep calibrated data for each facet (default = True for averaged data and
    # False for unaveraged data). If a target is specified (see below), the averaged
    # data for the target is always kept, regardless of this setting. If the
    # averaged data are kept, reimaging will be dramatically faster if multiple
    # images per facet are made
    if 'keep_avg_facet_data' in parset_dict:
        parset_dict['keep_avg_facet_data'] = parset.getboolean('global', 'keep_avg_facet_data')
    else:
        parset_dict['keep_avg_facet_data'] = True
    if 'keep_unavg_facet_data' in parset_dict:
        parset_dict['keep_unavg_facet_data'] = parset.getboolean('global', 'keep_unavg_facet_data')
    else:
        parset_dict['keep_unavg_facet_data'] = False

    # Maximum number of cycles of the last step of selfcal to perform (default =
    # 10). The last step is looped until the number of cycles reaches this value or
    # until the improvement in dynamic range over the previous image is less than
    # 1.25%
    if 'max_selfcal_loops' in parset_dict:
        parset._sections['calibration']['max_selfcal_loops'] = parset_dict['max_selfcal_loops']

    # Use baseline-dependent preaveraging to increase the signal-to-noise of the
    # phase-only solve for sources below this flux (default = 0.0; i.e., disabled).
    # When activated, averaging in time is done to exploit the time coherence in the
    # TEC solutions
    if 'preaverage_flux_jy' in parset_dict:
        parset._sections['calibration']['preaverage_flux_jy'] = parset_dict['preaverage_flux_jy']

    # Peel the calibrator for sources above this flux density (default = 25.0).
    # When activated, the calibrator is peeled using a supplied sky model and
    # the facet is then imaged as normal. Note: a sky model must be specified in the
    # directions file in the peel_skymodel column for each source that should be
    # peeled
    if 'peel_flux_jy' in parset_dict:
        parset._sections['calibration']['peel_flux_jy'] = parset_dict['peel_flux_jy']

    # Use multi-scale selfcal that starts at 20 arcsec resolution and increases the
    # resolution in stages to the full resolution (default = False). This method may
    # improve convergence, especially when the starting model is poor
    if 'multiscale_selfcal' in parset_dict:
        log.warning('Option "multiscale_selfcal" is deprecated and should be changed to "multires_selfcal"')
        parset._sections['calibration']['multires_selfcal'] = parset_dict['multiscale_selfcal']

    # Max desired peak flux density reduction at center of the facet edges due to
    # bandwidth smearing (at the mean frequency) and time smearing (default = 0.15 =
    # 15% reduction in peak flux). Higher values result in shorter run times but
    # more smearing away from the facet centers. This value only applies to the
    # facet imaging (selfcal always uses a value of 0.15)
    if 'max_peak_smearing' in parset_dict:
        parset._sections['imaging']['max_peak_smearing'] = parset_dict['max_peak_smearing']

    # Size of frequency block in MHz over which a single TEC solution is fit
    # (default = 10)
    if 'tec_block_mhz' in parset_dict:
        parset._sections['calibration']['tec_block_mhz'] = parset_dict['tec_block_mhz']

    # Selfcal imaging parameters: pixel size in arcsec (default = 1.5) and Briggs
    # robust parameter (default = -0.25)
    if 'selfcal_cellsize_arcsec' in parset_dict:
        parset._sections['imaging']['selfcal_cellsize_arcsec'] = parset_dict['selfcal_cellsize_arcsec']
    if 'selfcal_robust' in parset_dict:
        parset._sections['imaging']['selfcal_robust'] = parset_dict['selfcal_robust']


    # Check for unused options
    given_options = parset.options('global')
    allowed_options = ['dir_working', 'dir_ms', 'parmdb_name', 'interactive',
        'make_mosaic', 'exit_on_selfcal_failure', 'skip_selfcal_check',
        'wsclean_nbands', 'facet_imager', 'keep_avg_facet_data', 'chunk_size_sec',
        'wsclean_image_padding', 'wsclean_model_padding', 'peel_flux_jy',
        'keep_unavg_facet_data', 'max_selfcal_loops', 'preaverage_flux_jy',
        'multiscale_selfcal', 'skymodel_extension', 'max_peak_smearing',
        'tec_block_mhz', 'selfcal_cellsize_arcsec', 'selfcal_robust']
    allowed_options.extend(['direction_specific', 'calibration_specific',
        'imaging_specific', 'cluster_specific']) # add dicts needed for deprecated options
    deprecated_options_imaging = ['make_mosaic', 'facet_imager',
        'max_peak_smearing', 'selfcal_cellsize_arcsec', 'selfcal_robust']
    deprecated_options_cal = ['exit_on_selfcal_failure',
        'skip_selfcal_check', 'max_selfcal_loops', 'preaverage_flux_jy',
        'multiscale_selfcal', 'tec_block_mhz', 'peel_flux_jy']
    for option in given_options:
        if option not in allowed_options:
            log.warning('Option "{}" was given in the [global] section of the '
                'parset but is not a valid global option'.format(option))
        if option in deprecated_options_imaging:
            log.warning('Option "{}" was given in the [global] section of the '
                'parset but should be in the [imaging] section'.format(option))
        if option in deprecated_options_cal:
            log.warning('Option "{}" was given in the [global] section of the '
                'parset but should be in the [calibration] section'.format(option))

    return parset_dict


def get_calibration_options(parset):
    """
    Handle the calibration options

    Parameters
    ----------
    parset : RawConfigParser object
        Input parset

    Returns
    -------
    parset_dict : dict
        Dictionary with all calibration options

    """
    if 'calibration' in parset._sections.keys():
        parset_dict = parset._sections['calibration']
        given_options = parset.options('calibration')
    else:
        parset_dict = {}
        given_options = []

    # Use DPPP GainCal for fast phase-only solve (default = False)
    if 'use_gaincal' in parset_dict:
        parset_dict['use_gaincal'] = parset.getboolean('calibration',
            'use_gaincal')
    else:
        parset_dict['use_gaincal'] = False

    # Exit if selfcal fails for any direction (default = True). If False, processing
    # will continue and the failed direction will receive the selfcal solutions of
    # the nearest successful direction unless skip_selfcal_check is True, in which
    # case processing continues as if the selfcal succeeded
    if 'exit_on_selfcal_failure' in parset_dict:
        parset_dict['exit_on_selfcal_failure'] = parset.getboolean('calibration',
            'exit_on_selfcal_failure')
    else:
        parset_dict['exit_on_selfcal_failure'] = True
    if 'skip_selfcal_check' in parset_dict:
        parset_dict['skip_selfcal_check'] = parset.getboolean('calibration',
            'skip_selfcal_check')
    else:
        parset_dict['skip_selfcal_check'] = False

    # Maximum number of cycles of the last step of selfcal to perform (default =
    # 10). The last step is looped until the number of cycles reaches this value or
    # until the improvement in dynamic range over the previous image is less than
    # 1.25%
    if 'max_selfcal_loops' in parset_dict:
        parset_dict['max_selfcal_loops'] = parset.getint('calibration', 'max_selfcal_loops')
    else:
        parset_dict['max_selfcal_loops'] = 10

    # Use baseline-dependent preaveraging to increase the signal-to-noise of the
    # phase-only solve for sources below this flux (default = 0.0; i.e., disabled).
    # When activated, averaging in time is done to exploit the time coherence in the
    # TEC solutions
    if 'preaverage_flux_jy' in parset_dict:
        parset_dict['preaverage_flux_jy'] = parset.getfloat('calibration', 'preaverage_flux_jy')
    else:
        parset_dict['preaverage_flux_jy'] = 0.0

    # Use multi-resolution selfcal that starts at 20 arcsec resolution and increases the
    # resolution in stages to the full resolution (default = False). This method may
    # improve convergence, especially when the starting model is poor
    if 'multires_selfcal' in parset_dict:
        parset_dict['multires_selfcal'] = parset.getboolean('calibration', 'multires_selfcal')
    elif 'multiscale_selfcal' in parset_dict:
        log.warning('Option "multiscale_selfcal" is deprecated and should be changed to "multires_selfcal"')
        parset_dict['multires_selfcal'] = parset.getboolean('calibration', 'multiscale_selfcal')
    else:
        parset_dict['multires_selfcal'] = False

    # Size of frequency block in MHz over which a single TEC solution is fit
    # (default = 10)
    if 'tec_block_mhz' in parset_dict:
        parset_dict['tec_block_mhz'] = parset.getfloat('calibration', 'tec_block_mhz')
    else:
        parset_dict['tec_block_mhz'] = 10.0

    # Peel the calibrator for sources above this flux density (default = 25.0).
    # When activated, the calibrator is peeled using a supplied sky model and
    # the facet is then imaged as normal. Note: a sky model must be specified in the
    # directions file in the peel_skymodel column for each source that should be
    # peeled
    if 'peel_flux_jy' in parset_dict:
        parset_dict['peel_flux_jy'] = parset.getfloat('calibration', 'peel_flux_jy')
    else:
        parset_dict['peel_flux_jy'] = 25.0

    # Minimum uv distance in lambda for calibration (default = 80)
    if 'solve_min_uv_lambda' in parset_dict:
        parset_dict['solve_min_uv_lambda'] = parset.getfloat('calibration', 'solve_min_uv_lambda')
    else:
        parset_dict['solve_min_uv_lambda'] = 80.0

    # Smooth amplitudes with spline fit + 2-D median (default = True, i.e., smooth
    # with a 1-D median only)
    if 'spline_smooth2d' in parset_dict:
        parset_dict['spline_smooth2d'] = parset.getboolean('calibration', 'spline_smooth2d')
    else:
        parset_dict['spline_smooth2d'] = True

    # Include XY and YX correlations during the slow gain solve for sources above
    # this flux density (default = 1000.0). Below this value, only the XX and YY
    # correlations are included. Note that spline_smooth2D must be True to use this
    # option
    if 'solve_all_correlations_flux_jy' in parset_dict:
        parset_dict['solve_all_correlations_flux_jy'] = parset.getfloat('calibration', 'solve_all_correlations_flux_jy')
    else:
        parset_dict['solve_all_correlations_flux_jy'] = 1000.0

    # Check for unused options
    allowed_options = ['exit_on_selfcal_failure', 'skip_selfcal_check', 'use_gaincal',
        'max_selfcal_loops', 'preaverage_flux_jy', 'multiscale_selfcal', 'multires_selfcal',
        'tec_block_mhz', 'peel_flux_jy', 'solve_min_uv_lambda', 'spline_smooth2d',
        'solve_all_correlations_flux_jy']
    for option in given_options:
        if option not in allowed_options:
            log.warning('Option "{}" was given in the [calibration] section of the '
                'parset but is not a valid calibration option'.format(option))

    return parset_dict


def get_imaging_options(parset):
    """
    Handle the imaging options

    Parameters
    ----------
    parset : RawConfigParser object
        Input parset

    Returns
    -------
    parset_dict : dict
        Dictionary with all imaging options

    """
    if 'imaging' in parset._sections.keys():
        parset_dict = parset._sections['imaging']
        given_options = parset.options('imaging')
    else:
        parset_dict = {}
        given_options = []


    # Make final mosaic (default = True)
    if 'make_mosaic' in parset_dict:
        parset_dict['make_mosaic'] = parset.getboolean('imaging', 'make_mosaic')
    else:
        parset_dict['make_mosaic'] = True

    # Re-image directions for which selfcal was successful (default = True)
    if 'reimage_selfcaled' in parset_dict:
        parset_dict['reimage_selfcaled'] = parset.getboolean('imaging',
            'reimage_selfcaled')
    elif 'reimage' in parset._sections['directions']:
        log.warning('Option "reimage" was given in the [directions] section of the '
            'parset but should be in the [imaging] section and should be changed to '
            '"reimage_selfcaled"')
        parset_dict['reimage_selfcaled'] = parset.getboolean('directions',
            'reimage')
    else:
        parset_dict['reimage_selfcaled'] = True

    # Skip imaging of facets (default = False). Note that enabling this
    # option will not produce facet images unless reimage_selfcaled is True.
    if 'skip_facet_imaging' in parset_dict:
        parset_dict['skip_facet_imaging'] = parset.getboolean('imaging', 'skip_facet_imaging')
    else:
        parset_dict['skip_facet_imaging'] = False

    # Max factor used to set the number of WSClean channel images when wide-band
    # clean is used (default = 4). The number of channel images is determined by
    # dividing the number of bands by the nearest divisor to this factor. Smaller
    # values produce better results but require longer run times. Wide-band clean is
    # activated when there are more than 5 bands
    if 'wsclean_nchannels_factor' in parset_dict:
        parset_dict['wsclean_nchannels_factor'] = parset.getint('imaging', 'wsclean_nchannels_factor')
        if parset_dict['wsclean_nchannels_factor'] < 1:
            parset_dict['wsclean_nchannels_factor'] = 1
    else:
        parset_dict['wsclean_nchannels_factor'] = 4

    # Use baseline-dependent averaging in WSClean (default = False). If enabled,
    # this option can dramatically speed up imaging with WSClean.
    if 'wsclean_bl_averaging' in parset_dict:
        parset_dict['wsclean_bl_averaging'] = parset.getboolean('imaging', 'wsclean_bl_averaging')
    else:
        parset_dict['wsclean_bl_averaging'] = False

    # Allow flagged data to be added during WSClean imaging to allow
    # wsclean_nchannels_factor to be a divisor of the number bands (default = True).
    # Enabling this option can dramatically speed up imaging with WSClean when the
    # number of bands before padding does not allow wsclean_nchannels_factor to be
    # greater than 1 (e.g., wsclean_nchannels_factor must be 1 to be an even divisor
    # of 29 bands, so activating this option would add 1 band of flagged data to
    # produce 30 bands, which will work with wsclean_nchannels_factor = 3, 5, or 6)
    if 'wsclean_add_bands' in parset_dict:
        parset_dict['wsclean_add_bands'] = parset.getboolean('imaging', 'wsclean_add_bands')
    else:
        parset_dict['wsclean_add_bands'] = True

    # Use WSClean or CASA for imaging of entire facet (default = wsclean). For large
    # bandwidths, the CASA imager is typically faster
    if 'facet_imager' not in parset_dict:
        parset_dict['facet_imager'] = 'wsclean'

    # Max desired peak flux density reduction at center of the facet edges due to
    # bandwidth smearing (at the mean frequency) and time smearing (default = 0.15 =
    # 15% reduction in peak flux). Higher values result in shorter run times but
    # more smearing away from the facet centers. This value only applies to the
    # facet imaging (selfcal always uses a value of 0.15)
    if 'max_peak_smearing' in parset_dict:
        parset_dict['max_peak_smearing'] = parset.getfloat('imaging', 'max_peak_smearing')
    else:
        parset_dict['max_peak_smearing'] = 0.15

    # Selfcal imaging parameters: pixel size in arcsec (default = 1.5), Briggs
    # robust parameter (default = -0.25 for casa and -0.5 for wsclean), minimum uv
    # distance in lambda (default = 80), and multiscale clean scales (default = [0,
    # 3, 7, 25, 60, 150]). These settings apply both to selfcal images and to the
    # full facet image used to make the improved facet model that is subtracted from
    # the data
    if 'selfcal_cellsize_arcsec' in parset_dict:
        parset_dict['selfcal_cellsize_arcsec'] = parset.getfloat('imaging', 'selfcal_cellsize_arcsec')
    else:
        parset_dict['selfcal_cellsize_arcsec'] = 1.5
    if 'selfcal_robust' in parset_dict:
        parset_dict['selfcal_robust'] = parset.getfloat('imaging', 'selfcal_robust')
    else:
        parset_dict['selfcal_robust'] = -0.25
    if 'selfcal_robust_wsclean' in parset_dict:
        parset_dict['selfcal_robust_wsclean'] = parset.getfloat('imaging', 'selfcal_robust_wsclean')
    else:
        parset_dict['selfcal_robust_wsclean'] = -0.5
    if 'selfcal_min_uv_lambda' in parset_dict:
        parset_dict['selfcal_min_uv_lambda'] = parset.getfloat('imaging', 'selfcal_min_uv_lambda')
    else:
        parset_dict['selfcal_min_uv_lambda'] = 80.0
    if not 'selfcal_scales' in parset_dict:
        parset_dict['selfcal_scales'] = '[0, 3, 7, 25, 60, 150]'

    # Use a clean threshold during selfcal imaging (default = False). If False,
    # clean will always stop at 1000 iterations. If True, clean will go to 1 sigma
    # noise level
    if 'selfcal_clean_threshold' in parset_dict:
        parset_dict['selfcal_clean_threshold'] = parset.getboolean('imaging', 'selfcal_clean_threshold')
    else:
        parset_dict['selfcal_clean_threshold'] = False

    # Use an adaptive masking threshold during selfcal imaging (default = False). If
    # True, the masking threshold will be estimated using the negative peaks in the
    # image, which can help selfcal convergence in the presence of strong artifacts
    if 'selfcal_adaptive_threshold' in parset_dict:
        parset_dict['selfcal_adaptive_threshold'] = parset.getboolean('imaging', 'selfcal_adaptive_threshold')
    else:
        parset_dict['selfcal_adaptive_threshold'] = False

    # Facet imaging parameters: pixel size in arcsec, Briggs robust parameter, uv
    # taper in arcsec, and minimum uv distance in lambda. These parameters are used
    # only for making full facet images (and not for making improved models). One
    # set of images and one mosaic image will be made for each set of parameters. By
    # default, facets will be imaged using the selfcal imaging parameters above
    len_list = []
    if 'facet_cellsize_arcsec' in parset_dict:
        val_list = parset_dict['facet_cellsize_arcsec'].strip('[]').split(',')
        val_list = [float(v) for v in val_list]
        parset_dict['facet_cellsize_arcsec'] = val_list
        len_list.append(len(val_list))
    if 'facet_taper_arcsec' in parset_dict:
        val_list = parset_dict['facet_taper_arcsec'].strip('[]').split(',')
        val_list = [float(v) for v in val_list]
        parset_dict['facet_taper_arcsec'] = val_list
        len_list.append(len(val_list))
    if 'facet_robust' in parset_dict:
        val_list = parset_dict['facet_robust'].strip('[]').split(',')
        val_list = [float(v) for v in val_list]
        parset_dict['facet_robust'] = val_list
        len_list.append(len(val_list))
    if 'facet_min_uv_lambda' in parset_dict:
        val_list = parset_dict['facet_min_uv_lambda'].strip('[]').split(',')
        val_list = [float(v) for v in val_list]
        parset_dict['facet_min_uv_lambda'] = val_list
        len_list.append(len(val_list))

    # Check that all the above options have the same number of entries
    if len(set(len_list)) == 0:
        nvals = 1
    elif len(set(len_list)) == 1:
        nvals = len_list[0]
    else:
        log.error('The options facet_cellsize_arcsec, facet_taper_arcsec, facet_robust, and '
            'facet_min_uv_lambda must all have the same number of entires')
        sys.exit(1)

    # Set defaults for any that did not have entries
    if 'facet_cellsize_arcsec' not in parset_dict:
        parset_dict['facet_cellsize_arcsec'] = [parset_dict['selfcal_cellsize_arcsec']] * nvals
    if 'facet_taper_arcsec' not in parset_dict:
        parset_dict['facet_taper_arcsec'] = [0.0] * nvals
    if 'facet_robust' not in parset_dict:
        if parset_dict['facet_imager'] == 'wsclean':
            selfcal_robust = parset_dict['selfcal_robust_wsclean']
        else:
            selfcal_robust = parset_dict['selfcal_robust']

        parset_dict['facet_robust'] = [parset_dict['selfcal_robust']] * nvals
    if 'facet_min_uv_lambda' not in parset_dict:
        parset_dict['facet_min_uv_lambda'] = [parset_dict['selfcal_min_uv_lambda']] * nvals

   # Padding factor for WSClean images (default = 1.6)
    if 'wsclean_image_padding' in parset_dict:
        parset_dict['wsclean_image_padding'] = parset.getfloat('imaging', 'wsclean_image_padding')
    else:
        parset_dict['wsclean_image_padding'] = 1.6

    # Padding factor for WSClean images (default = 1.4)
    if 'wsclean_model_padding' in parset_dict:
        parset_dict['wsclean_model_padding'] = parset.getfloat('imaging', 'wsclean_model_padding')
    else:
        parset_dict['wsclean_model_padding'] = 1.4

    # Check for unused options
    allowed_options = ['make_mosaic', 'wsclean_nchannels_factor', 'facet_imager',
        'max_peak_smearing', 'selfcal_cellsize_arcsec', 'selfcal_robust',
        'selfcal_robust_wsclean', 'selfcal_clean_threshold', 'selfcal_adaptive_threshold',
        'facet_cellsize_arcsec', 'facet_taper_arcsec', 'facet_robust',
        'reimage_selfcaled', 'wsclean_image_padding', 'wsclean_model_padding',
        'selfcal_min_uv_lambda', 'facet_min_uv_lambda', 'wsclean_add_bands',
<<<<<<< HEAD
        'selfcal_robust_wsclean', 'skip_facet_imaging']
=======
        'selfcal_robust_wsclean', 'wsclean_bl_averaging']
>>>>>>> 0192cbbf
    for option in given_options:
        if option not in allowed_options:
            log.warning('Option "{}" was given in the [imaging] section of the '
                'parset but is not a valid imaging option'.format(option))

    return parset_dict


def get_directions_options(parset):
    """
    Handle the directions options

    Parameters
    ----------
    parset : RawConfigParser object
        Input parset

    Returns
    -------
    parset_dict : dict
        Dictionary with all directions options

    """
    if 'directions' in parset._sections.keys():
        parset_dict = parset._sections['directions']
        given_options = parset.options('directions')
    else:
        parset_dict = {}
        given_options = []

    # Full path to sky model (in makesourcedb format) to be used for calibrator
    # selection and facet-boundary source avoidance (default is to use
    # direction-independent sky model of the highest-frequency band). The sky
    # model must be grouped into patches by source (in PyBDSM, this grouping can be
    # done by setting bbs_patches = 'source' in the write_catalog task)
    if 'faceting_skymodel' not in parset_dict:
        parset_dict['faceting_skymodel'] = None

    # Check whether any sources from the initial subtract sky model fall on facet
    # edges. If any are found, the facet regions are adjusted to avoid them (default
    # is True)
    if 'check_edges' in parset_dict:
        parset_dict['check_edges'] = parset.getboolean('directions', 'check_edges')
    else:
        parset_dict['check_edges'] = True

    # Parameters for selecting directions internally (radius from phase center
    # within which to consider sources as potential calibrators, min flux, max size
    # of a source, and max separation between sources below which they are grouped
    # into one direction; required if no directions_file is given). The number of
    # internally derived directions can be limited to a maximum number of directions
    # if desired with max_num (default = all). Lastly, faceting_radius_deg sets the
    # radius within which facets will be used; outside of this radius, small patches
    # are used that do not appear in the final mosaic.  These parameters will
    # determine the faceting of the field

    # Radius from phase center within which to consider sources as potential
    # calibrators (default = 2 * FWHM of primary beam of highest-frequency band)
    if 'max_radius_deg' in parset_dict:
        parset_dict['max_radius_deg'] = parset.getfloat('directions',
            'max_radius_deg')
    else:
        parset_dict['max_radius_deg'] = None

    # If no directions_file is given, the selection criteria for calibrator sources
    # that follow must be given. For merging of multiple sources into one calibrator
    # group, flux_min_for_merging_Jy (default = 0.1 Jy) and size_max_arcmin set the min
    # flux density and max size of individual sources to be considered for grouping,
    # and separation_max_arcmin sets the max separation between sources below which
    # they are grouped into one calibrator. After grouping, flux_min_Jy sets the
    # min total flux density of a source (or group) to be considered as a DDE
    # calibrator
    if 'flux_min_for_merging_jy' in parset_dict:
        parset_dict['flux_min_for_merging_jy'] = parset.getfloat('directions',
            'flux_min_for_merging_jy')
    else:
        parset_dict['flux_min_for_merging_jy'] = 0.1
    if 'size_max_arcmin' in parset_dict:
        parset_dict['size_max_arcmin'] = parset.getfloat('directions',
            'size_max_arcmin')
    else:
        parset_dict['size_max_arcmin'] = None
    if 'separation_max_arcmin' in parset_dict:
        parset_dict['separation_max_arcmin'] = parset.getfloat('directions',
            'separation_max_arcmin')
    else:
        parset_dict['separation_max_arcmin'] = None
    if 'flux_min_jy' in parset_dict:
        parset_dict['flux_min_jy'] = parset.getfloat('directions',
            'flux_min_jy')
    else:
        parset_dict['flux_min_jy'] = None

    # When identifying calibrators with the above selection criteria, search for
    # the set of calibrators that minimizes non-uniformity (default = False).
    # Generally, enabling this option will result in facets that are more
    # uniform in size
    if 'minimize_nonuniformity' in parset_dict:
        parset_dict['minimize_nonuniformity'] = parset.getboolean('directions',
            'minimize_nonuniformity')
    else:
        parset_dict['minimize_nonuniformity'] = False

    # Number of internally derived directions can be limited to a maximum number
    # of directions if desired with max_num (default = all).
    if 'ndir_max' in parset_dict:
        parset_dict['ndir_max'] = parset.getint('directions', 'ndir_max')
    elif 'max_num' in parset_dict:
        log.warning('Option "max_num" is deprecated and should be changed to "ndir_max"')
        parset_dict['ndir_max'] = parset.getint('directions', 'max_num')
    else:
        parset_dict['ndir_max'] = None

    # Radius within which facets will be used (default = 1.25 * FWHM of primary beam
    # of highest-frequency band); outside of this radius, small patches are used
    # that do not appear in the final mosaic.
    if 'faceting_radius_deg' in parset_dict:
        parset_dict['faceting_radius_deg'] = parset.getfloat('directions',
            'faceting_radius_deg')
    else:
        parset_dict['faceting_radius_deg'] = None

    # Grouping of directions into groups that are selfcal-ed in parallel, defined as
    # grouping:n_total_per_grouping. For example, groupings = 1:5, 4:0 means two
    # groupings are used, with the first 5 directions put into groups of one (i.e.,
    # each direction processed in series) and the rest of the directions divided
    # into groups of 4 (i.e., 4 directions processed in parallel). Default is one at
    # a time (i.e., groupings = 1:0)
    if 'groupings' in parset_dict:
        groupings=[]
        keys = []
        vals = []
        kvs = parset_dict['groupings'].split(',')
        for kv in kvs:
            key, val = kv.split(':')
            keys.append(key.strip())
            vals.append(val.strip())
        for key, val in zip(keys, vals):
            groupings.append({key: int(val)})
        parset_dict['groupings'] = groupings
    else:
        parset_dict['groupings'] = [{'1':0}]
    log.info("Using the following groupings for directions: {}"
        .format(', '.join(['{0}:{1}'.format(n.keys()[0], n.values()[0])
        for n in parset_dict['groupings']])))

    # If groups are used to process more than one direction in parallel, reordering
    # of the directions in the groups can be done to maximize the flux-weighted
    # separation between directions in each group (default = True)
    if 'allow_reordering' in parset_dict:
        parset_dict['allow_reordering'] = parset.getboolean('directions',
            'allow_reordering')
    else:
        parset_dict['allow_reordering'] = True

    # Total number of directions to selfcal (default = all)
    if 'ndir_selfcal' in parset_dict:
        parset_dict['ndir_selfcal'] = parset.getint('directions', 'ndir_selfcal')
        if parset_dict['ndir_selfcal'] < 1:
            log.error('Total number of directions to selfcal must be 1 or more')
            sys.exit(1)
        log.info("Self calibrating up to %s direction(s)" % (parset_dict['ndir_selfcal']))
    else:
        parset_dict['ndir_selfcal'] = None

    # Total number of directions to process (default = all). If this number is
    # greater than ndir_selfcal, then the remaining directions will not be selfcal-
    # ed but will instead be imaged with the selfcal solutions from the nearest
    # direction for which selfcal succeeded (if a target is specified and
    # target_has_own_facet = True, it will be imaged in this way after ndir_total
    # number of directions are processed)
    if 'ndir_process' in parset_dict:
        parset_dict['ndir_process'] = parset.getint('directions', 'ndir_process')
        if parset_dict['ndir_process'] < 1:
            log.error('Total number of directions to process must be 1 or more')
            sys.exit(1)
        log.info("Processing up to %s direction(s) in total" % (parset_dict['ndir_process']))
    elif 'ndir_total' in parset_dict:
        log.warning('Option "ndir_total" is deprecated and should be changed to "ndir_process"')
        parset_dict['ndir_process'] = parset.getint('directions', 'ndir_total')
        if parset_dict['ndir_process'] < 1:
            log.error('Total number of directions to process must be 1 or more')
            sys.exit(1)
        log.info("Processing up to %s direction(s) in total" % (parset_dict['ndir_process']))
    else:
        parset_dict['ndir_process'] = None

    # A target can be specified to ensure that it falls entirely within a single
    # facet. The values should be those of a circular region that encloses the
    # source and not those of the target itself. Lastly, the target can be placed in
    # a facet of its own. In this case, it will not go through selfcal but will
    # instead use the selfcal solutions of the nearest facet for which selfcal was
    # done
    if 'target_ra' not in parset_dict:
        parset_dict['target_ra'] = None
    if 'target_dec' not in parset_dict:
        parset_dict['target_dec'] = None
    if 'target_radius_arcmin' in parset_dict:
        parset_dict['target_radius_arcmin'] = parset.getfloat('directions',
            'target_radius_arcmin')
    else:
        parset_dict['target_radius_arcmin'] = None
    if 'target_has_own_facet' in parset_dict:
        parset_dict['target_has_own_facet'] = parset.getboolean('directions',
            'target_has_own_facet')
    else:
        parset_dict['target_has_own_facet'] = False

    # Check for unused options
    allowed_options = ['faceting_skymodel', 'directions_file', 'max_radius_deg',
        'flux_min_for_merging_jy', 'flux_min_jy', 'size_max_arcmin',
        'separation_max_arcmin', 'max_num', 'ndir_max', 'minimize_nonuniformity',
        'faceting_radius_deg', 'check_edges', 'ndir_total', 'ndir_process',
        'ndir_selfcal', 'groupings', 'allow_reordering', 'target_ra', 'target_dec',
        'target_radius_arcmin', 'target_has_own_facet']
    for option in given_options:
        if option not in allowed_options:
            log.warning('Option "{}" was given in the [directions] section of the '
                'parset but is not a valid directions option'.format(option))

    return parset_dict


def get_cluster_options(parset):
    """
    Handle the compute cluster options

    Parameters
    ----------
    parset : RawConfigParser object
        Input parset

    Returns
    -------
    parset_dict : dict
        Dictionary with all cluster options

    """
    if 'cluster' in parset._sections.keys():
        parset_dict = parset._sections['cluster']
        given_options = parset.options('cluster')
    else:
        parset_dict = {}
        given_options = []

    # Paths to the LOFAR software
    if 'lofarroot' not in parset_dict:
        if 'LOFARROOT' in os.environ:
            parset_dict['lofarroot'] = os.environ['LOFARROOT']
        else:
            log.critical("The LOFAR root directory cannot be determined. Please "
                "specify it in the [cluster] section of the parset as lofarroot")
            sys.exit(1)
    if 'lofarpythonpath' not in parset_dict:
        if parset_dict['lofarroot'] in os.environ['PYTHONPATH']:
            pypaths = os.environ['PYTHONPATH'].split(':')
            for pypath in pypaths:
                if parset_dict['lofarroot'] in pypath:
                    parset_dict['lofarpythonpath'] = pypath
                    break
        else:
            log.critical("The LOFAR Python root directory cannot be determined. "
                "Please specify it in the [cluster] section of the parset as "
                "lofarpythonpath")
            sys.exit(1)

    # Number of CPUs per node to be used.
    if 'ncpu' in parset_dict:
        parset_dict['ncpu'] = parset.getint('cluster', 'ncpu')
    else:
        import multiprocessing
        parset_dict['ncpu'] = multiprocessing.cpu_count()
    log.info("Using up to %s CPU(s) per node" % (parset_dict['ncpu']))

    # Maximum fraction of the total memory per node that WSClean may use (default =
    # 0.9)
    if 'wsclean_fmem' in parset_dict:
        parset_dict['wsclean_fmem'] = parset.getfloat('cluster', 'wsclean_fmem')
        if parset_dict['wsclean_fmem'] > 1.0:
            parset_dict['wsclean_fmem'] = 1.0
    elif 'fmem' in parset_dict:
        log.warning('Option "fmem" is deprecated and should be changed to "wsclean_fmem"')
        parset_dict['wsclean_fmem'] = parset.getfloat('cluster', 'fmem')
        if parset_dict['wsclean_fmem'] > 1.0:
            parset_dict['wsclean_fmem'] = 1.0
    else:
        parset_dict['wsclean_fmem'] = 0.9
    log.info("Using up to {0}% of the memory per node for WSClean jobs".format(parset_dict['wsclean_fmem']*100.0))

    # Maximum number of directions to process in parallel on each node (default =
    # 1). Note that the number of CPUs (set with the ncpu parameter) and the amount
    # of memory available to WSClean (set with the wsclean_fmem parameter) will be
    # divided among the directions on each node
    if 'ndir_per_node' in parset_dict:
        parset_dict['ndir_per_node'] = parset.getint('cluster',
            'ndir_per_node')
    else:
        parset_dict['ndir_per_node'] = 1
    log.info("Processing up to %i direction(s) in parallel per node" %
        (parset_dict['ndir_per_node']))

    # Maximum number of io-intensive threads to run per node. If unset, defaults
    # to sqrt of the number of CPUs that will be used (set with the ncpu
    # parameter). Note that this number will be divided among the directions on
    # each node
    if 'nthread_io' in parset_dict:
        parset_dict['nthread_io'] = parset.getint('cluster',
            'nthread_io')
    else:
        parset_dict['nthread_io'] = int(np.ceil(np.sqrt(parset_dict['ncpu'])))
    log.info("Running up to %i IO-intensive job(s) in parallel per node" %
        (parset_dict['nthread_io']))

    # Full path to cluster description file. Use clusterdesc_file = PBS to use the
    # PBS / torque reserved nodes. If not given, the clusterdesc file for a single
    # (i.e., local) node is used
    if 'clusterdesc_file' not in parset_dict:
        parset_dict['clusterdesc_file'] = parset_dict['lofarroot'] + '/share/local.clusterdesc'
        parset_dict['node_list'] = ['localhost']

    # Full path to a local disk on the nodes for I/O-intensive processing. The path
    # must be the same for all nodes. If not given, the default directory in the
    # working directory is used
    if 'dir_local' not in parset_dict:
        parset_dict['dir_local'] = None

    # Check for unused options
    allowed_options = ['ncpu', 'fmem', 'wsclean_fmem', 'ndir_per_node',
        'clusterdesc_file', 'cluster_type', 'dir_local',
        'node_list', 'lofarroot', 'lofarpythonpath', 'nthread_io']
    for option in given_options:
        if option not in allowed_options:
            log.warning('Option "{}" was given in the [cluster] section of the '
                'parset but is not a valid cluster option'.format(option))

    return parset_dict


def get_ms_options(parset, ms_files, skymodel_extension = '.wsclean_low2-model.merge'):
    """
    Handle the ms-specific options

    Parameters
    ----------
    parset : RawConfigParser object
        Input parset
    ms_files : list of str
        MS filenames
    skymodel_extension : str, optional
        search for skymodels that may have this extension

    Returns
    -------
    parset_dict : dict
        Dictionary with all ms-specific options

    """
    parset_dict = {'ms_specific': {}}
    for ms in ms_files:
        msbase = os.path.basename(ms)
        if msbase in parset._sections.keys():
            parset_dict['ms_specific'][msbase] = parset._sections[msbase]
        default_skymodel = os.path.splitext(ms)[0]+skymodel_extension
        if os.path.exists(default_skymodel):
            if msbase in parset_dict['ms_specific'].keys():
                if not 'init_skymodel' in parset_dict['ms_specific'][msbase].keys():
                    parset_dict['ms_specific'][msbase]['init_skymodel'] = default_skymodel
            elif msbase not in parset_dict['ms_specific'].keys():
                parset_dict['ms_specific'][msbase] = {'init_skymodel': default_skymodel}
    return parset_dict


def get_checkfactor_options(parset):
    """
    Handle the options for checkfactor

    Parameters
    ----------
    parset : RawConfigParser object
        Input parset

    Returns
    -------
    parset_dict : dict
        Dictionary with all cluster options

    """
    if 'checkfactor' in parset._sections.keys():
        parset_dict = parset._sections['checkfactor']
        given_options = parset.options('checkfactor')
    else:
        parset_dict = {}
        given_options = []

    if 'facet_viewer' not in parset_dict:
        parset_dict['facet_viewer'] = 'casa'

    if 'ds9_limits' not in parset_dict:
        parset_dict['ds9_limits'] = None

    if 'image_display' not in parset_dict:
        parset_dict['image_display'] = 'display -geometry 800x600'
    elif parset_dict['image_display'] == 'display':
        parset_dict['image_display'] = 'display -geometry 800x600'

    if 'ds9_load_regions' in parset_dict:
        parset_dict['ds9_load_regions'] = parset.getboolean('checkfactor', 'ds9_load_regions')
    else:
        parset_dict['ds9_load_regions'] = False

    # Check for unused options
    allowed_options = ['facet_viewer', 'ds9_limits', 'image_display',
        'ds9_load_regions']
    for option in given_options:
        if option not in allowed_options:
            log.warning('Option "{}" was given in the [checkfactor] section of the '
                'parset but is not a valid checkfactor option'.format(option))

    return parset_dict<|MERGE_RESOLUTION|>--- conflicted
+++ resolved
@@ -605,11 +605,7 @@
         'facet_cellsize_arcsec', 'facet_taper_arcsec', 'facet_robust',
         'reimage_selfcaled', 'wsclean_image_padding', 'wsclean_model_padding',
         'selfcal_min_uv_lambda', 'facet_min_uv_lambda', 'wsclean_add_bands',
-<<<<<<< HEAD
-        'selfcal_robust_wsclean', 'skip_facet_imaging']
-=======
-        'selfcal_robust_wsclean', 'wsclean_bl_averaging']
->>>>>>> 0192cbbf
+        'selfcal_robust_wsclean', 'skip_facet_imaging', 'wsclean_bl_averaging']
     for option in given_options:
         if option not in allowed_options:
             log.warning('Option "{}" was given in the [imaging] section of the '
