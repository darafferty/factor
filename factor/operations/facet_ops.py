--- conflicted
+++ resolved
@@ -256,21 +256,6 @@
         super(FacetSubReset, self).__init__(parset, bands, direction,
             name='FacetSubReset')
 
-<<<<<<< HEAD
-=======
-        # Set imager infix for pipeline parset names. For patch-type directions,
-        # we need to use the CASA version, since the final model was that from
-        # selfcal (which uses CASA)
-        if (self.parset['imaging_specific']['facet_imager'].lower() == 'casa' or
-            self.direction.is_patch):
-            infix = '_casa'
-        else:
-            infix = ''
-
-        # Set the pipeline parset to use
-        self.pipeline_parset_template = 'facetsubreset{0}_pipeline.parset'.format(infix)
-
->>>>>>> 3c2de027
         # Define extra parameters needed for this operation
         self.direction.set_imcal_parameters(parset, bands)
         ms_files = [band.files for band in self.bands]
@@ -360,17 +345,10 @@
         # Set the pipeline parset
         if not self.direction.selfcal_ok:
             # Set parset template to sky-model parset
-<<<<<<< HEAD
             self.pipeline_parset_template = 'facetimage_skymodel_pipeline.parset'
         else:
             # Set parset template to facet model-image parset
             self.pipeline_parset_template = 'facetimage_imgmodel_pipeline.parset'
-=======
-            self.pipeline_parset_template = 'facetimage_skymodel{}_pipeline.parset'.format(infix)
-        else:
-            # Set parset template to facet model-image parset
-            self.pipeline_parset_template = 'facetimage_imgmodel{}_pipeline.parset'.format(infix)
->>>>>>> 3c2de027
 
         # Define extra parameters needed for this operation
         self.direction.set_imcal_parameters(parset, bands, cellsize_arcsec, robust,
