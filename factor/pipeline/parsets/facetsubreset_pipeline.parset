{% extends "facetsub_pipeline.parset" %}
{% block add_sub_steps %}sub_diff_model_from_empty_data{% endblock add_sub_steps %}
{% block add_sub_parms %}

# add model difference from facet-selfcal to original data, length = nfiles
# (to undo the subtract)
sub_diff_model_from_empty_data.control.type             =   add_subtract_columns
<<<<<<< HEAD
sub_diff_model_from_empty_data.control.opts.mapfiles_in =   [{{ input_files_single_datamap }},{{ diff_models_field_datamap }}]
=======
sub_diff_model_from_empty_data.control.opts.mapfiles_in =   [{{ input_bands_mapfile }},{{ diff_models_field_mapfile }}]
>>>>>>> 3cfeca07
sub_diff_model_from_empty_data.control.opts.inputkeys   =   [file1,file2]
sub_diff_model_from_empty_data.argument.flags           =   [file1,file2,{{ subtracted_data_colname }},DATA,SUBTRACTED_DATA_ALL_NEW,subtract]
{% endblock add_sub_parms %}<|MERGE_RESOLUTION|>--- conflicted
+++ resolved
@@ -5,11 +5,7 @@
 # add model difference from facet-selfcal to original data, length = nfiles
 # (to undo the subtract)
 sub_diff_model_from_empty_data.control.type             =   add_subtract_columns
-<<<<<<< HEAD
-sub_diff_model_from_empty_data.control.opts.mapfiles_in =   [{{ input_files_single_datamap }},{{ diff_models_field_datamap }}]
-=======
-sub_diff_model_from_empty_data.control.opts.mapfiles_in =   [{{ input_bands_mapfile }},{{ diff_models_field_mapfile }}]
->>>>>>> 3cfeca07
+sub_diff_model_from_empty_data.control.opts.mapfiles_in =   [{{ input_files_single_mapfile }},{{ diff_models_field_mapfile }}]
 sub_diff_model_from_empty_data.control.opts.inputkeys   =   [file1,file2]
 sub_diff_model_from_empty_data.argument.flags           =   [file1,file2,{{ subtracted_data_colname }},DATA,SUBTRACTED_DATA_ALL_NEW,subtract]
 {% endblock add_sub_parms %}