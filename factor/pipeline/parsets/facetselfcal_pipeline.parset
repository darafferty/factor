<<<<<<< HEAD
pipeline.steps = [update_mapfile_hosts, create_ms_map, create_msmulti_map, create_parmdb_map, create_full_skymodels_map, make_facet_skymodels_all, make_sourcedb_all_facet_sources, expand_sourcedb_all_facet_sources, make_facet_skymodels_cal, make_sourcedb_cal_facet_sources, expand_sourcedb_cal_facet_sources, shift_empty, predict_all_model_data, add_all_facet_sources, shift_cal, create_compressed_mapfile_data, sort_into_Groups, sort_into_Groups_maps, concat_data, {% if pre_average %} regroup_shift_cal, regroup_parmdb, pre_average, make_blavg_data_mapfile, switch_weights_col_shift_cal1, concat_blavg_data, switch_weights_col_shift_cal2, copy_column1, copy_column2, {% endif %} concat_data_compressed_mapfile, average0, create_compressed_mapfile0, sort_average0_into_Groups, sort_average0_into_Groups_maps, concat_average0_data, create_compressed_mapfile01, premask_selfcal, wsclean_image01, create_imagebase_map01, adjust_wsclean_mapfile0, mask0, wsclean_image02, create_imagebase_map02, pad_selfcal_model0_images, regroup_concat_data_map, create_expanded_model0_mapfile, expand_selfcal_model_size_map, wsclean_ft0, switch_weights_col1, make_fast_phase_parmdb_map, {% if peel_skymodel is not none %} create_peel_skymodel_map, make_peel_sourcedb, expand_peel_sourcedb_map, {% endif %} remove_parmdbs1, solve_phaseonly1, switch_weights_col2, apply_phaseonly1, create_compressed_mapfile1, wsclean_image11, create_imagebase_map11, adjust_wsclean_mapfile11, mask1, wsclean_image12, create_imagebase_map12, create_expanded_model1_mapfile, pad_selfcal_model1_images, wsclean_ft1, switch_weights_col3, remove_parmdbs2, solve_phaseonly2, switch_weights_col4, apply_phaseonly2, create_compressed_mapfile2, wsclean_image21, create_imagebase_map21, adjust_wsclean_mapfile21, mask2, wsclean_image22, create_imagebase_map22, create_expanded_model2_mapfile, pad_selfcal_model2_images, wsclean_ft2, switch_weights_col5, remove_parmdbs11, solve_ampphase11, switch_weights_col6, apply_ampphase11, make_slow_gain_parmdb_map, remove_parmdbs12, solve_ampphase12, merge_amp_parmdbs1, smooth_amp1, expand_smoothed_amp1_parmdb_map, apply_amp1, create_compressed_mapfile3, wsclean_image31, create_imagebase_map31, adjust_wsclean_mapfile31, mask3, wsclean_image32, loop_ampcal, merge_selfcal_parmdbs, make_selfcal_plots, create_selfcal_images_mapfile, make_selfcal_images, expand_merged_parmdb_map, {% if is_patch or skip_facet_imaging %} create_model4_map, blank_model, {% else %} apply_dir_dep, create_compressed_mapfile5, sort_averaged, sort_averaged_maps, concat_averaged, create_compressed_mapfile6, premask, wsclean_image_full1, create_imagebase_map, adjust_wsclean_mapfile1, mask5, wsclean_image_full2, create_model4_map, adjust_wsclean_mapfile2, {% endif %} pad_model_images, create_compressed_mapfile_shift_empty, sort_shift_empty_into_Groups, sort_shift_empty_into_Groups_maps, add_model_data_col, concat_shift_empty, create_expanded_model_mapfile, expand_facet_model_size_map, wsclean_ft, corrupt_final_model, subtract_initial_final, shift_diff_model_to_field, create_middle_band_mapfile, create_middle_model_mapfile, subtract_single, average_pre, average_post, average_pre_compressed_map, wsclean_pre, average_post_compressed_map, wsclean_post, verify_subtract]
=======
pipeline.steps = [update_mapfile_hosts, create_ms_map, create_msmulti_map, create_parmdb_map, create_full_skymodels_map, make_facet_skymodels_all, make_sourcedb_all_facet_sources, expand_sourcedb_all_facet_sources, make_facet_skymodels_cal, make_sourcedb_cal_facet_sources, expand_sourcedb_cal_facet_sources, shift_empty, predict_all_model_data, add_all_facet_sources, {% if preapply_phase_cal %} expand_preapply_parmdb_map, {% endif %} shift_cal, {% if preapply_phase_cal %} shift_cal_dir_indep, {% endif %} create_compressed_mapfile_data, sort_into_Groups, sort_into_Groups_maps, concat_data, {% if pre_average %} regroup_shift_cal, regroup_parmdb, pre_average, make_blavg_data_mapfile, switch_weights_col_shift_cal1, concat_blavg_data, switch_weights_col_shift_cal2, copy_column1, copy_column2, {% endif %} add_imaging_cols, concat_data_compressed_mapfile, concat_chunks, {% if not preapply_phase_cal %} average0, {% endif %} create_compressed_mapfile_avgdata, sort_avg_into_Groups, sort_avg_into_Groups_maps, concat_avgdata, create_compressed_mapfile0, concat0, casa_image01, adjust_casa_mapfile0, mask0, casa_image02, create_model0_map, casa_ft0, switch_weights_col1, make_fast_phase_parmdb_map, remove_parmdbs1, solve_phaseonly1, switch_weights_col2, apply_phaseonly1, create_compressed_mapfile1, concat1, casa_image11, adjust_casa_mapfile1, mask1, casa_image12, create_model1_map, casa_ft1, switch_weights_col3, remove_parmdbs2, solve_phaseonly2, switch_weights_col4, apply_phaseonly2, create_compressed_mapfile2, concat2, casa_image21, adjust_casa_mapfile2, mask2, casa_image22, create_model2_map, casa_ft2, switch_weights_col5, remove_parmdbs11, solve_ampphase11, switch_weights_col6, apply_ampphase11, make_slow_gain_parmdb_map, remove_parmdbs12, solve_ampphase12, merge_amp_parmdbs1, smooth_amp1, expand_smoothed_amp1_parmdb_map, apply_amp1, create_compressed_mapfile3, concat3, casa_image31, adjust_casa_mapfile3, mask3, casa_image32, loop_ampcal, merge_selfcal_parmdbs, {% if create_preapply_parmdb %} create_preapply_parmdb, {% endif %} make_selfcal_plots, create_selfcal_images_mapfile, make_selfcal_images, expand_merged_parmdb_map, add_imaging_cols_empty, {% if is_patch or skip_facet_imaging %} regroup_shift_empty_map_ft, concat_unaveraged_ft, create_compressed_mapfile_ft, create_model4_map, blank_model, casa_ft4, {% else %} apply_dir_dep, create_compressed_mapfile5, sort_averaged, sort_averaged_maps, concat_averaged, concat_averaged_compressed_map, {% block full_image_steps %} premask, wsclean_image_full1, create_imagebase_map, adjust_wsclean_mapfile1, mask5, wsclean_image_full2, create_model4_map, adjust_wsclean_mapfile2, pad_model_images, regroup_shift_empty_map, create_expanded_model_mapfile, expand_facet_model_size_map, wsclean_ft, {% endblock full_image_steps %} {% endif %} corrupt_final_model, subtract_initial_final, shift_diff_model_to_field, create_middle_band_mapfile, create_middle_model_mapfile, subtract_single, average_pre, average_post, average_pre_compressed_map, wsclean_pre, average_post_compressed_map, wsclean_post, verify_subtract]
>>>>>>> 816ea133

pipeline.pluginpath                                        =   {{ pipeline_dir }}/plugins

update_mapfile_hosts.control.kind                          =   plugin
update_mapfile_hosts.control.type                          =   updateHosts
update_mapfile_hosts.control.mapfile_dir                   =   input.output.mapfile_dir
update_mapfile_hosts.control.hosts                         =   {{ hosts }}

# create a mapfile with all single MSs from supplied list, length = nfiles
create_ms_map.control.kind                                 =   plugin
create_ms_map.control.type                                 =   addListMapfile
create_ms_map.control.hosts                                =   {{ hosts }}
create_ms_map.control.files                                =   {{ ms_files_single }}
create_ms_map.control.mapfile_dir                          =   input.output.mapfile_dir
create_ms_map.control.filename                             =   input_files_single.mapfile

# create a multi-mapfile with the groups of MSs from supplied list, length = nbands
create_msmulti_map.control.kind                            =   plugin
create_msmulti_map.control.type                            =   addListMultiMapfile
create_msmulti_map.control.hosts                           =   {{ hosts }}
create_msmulti_map.control.files                           =   {{ ms_files_grouped }}
create_msmulti_map.control.mapfile_dir                     =   input.output.mapfile_dir
create_msmulti_map.control.filename                        =   input_files_grouped.mapfile

# create a mapfile with the direction-independent parmDBs from supplied list, length = nfiles
create_parmdb_map.control.kind                             =   plugin
create_parmdb_map.control.type                             =   addListMapfile
create_parmdb_map.control.hosts                            =   {{ hosts }}
create_parmdb_map.control.files                            =   {{ dir_indep_parmDBs }}
create_parmdb_map.control.mapfile_dir                      =   input.output.mapfile_dir
create_parmdb_map.control.filename                         =   dir_indep_instrument_parmdbs.mapfile

# create a mapfile with the current skymodels from supplied list, length = nbands
create_full_skymodels_map.control.kind                     =   plugin
create_full_skymodels_map.control.type                     =   addListMapfile
create_full_skymodels_map.control.hosts                    =   {{ hosts }}
create_full_skymodels_map.control.files                    =   {{ skymodels }}
create_full_skymodels_map.control.mapfile_dir              =   input.output.mapfile_dir
create_full_skymodels_map.control.filename                 =   full_skymodels.mapfile

# extract the skymodel for this facet from global skymodel, length = nbands
make_facet_skymodels_all.control.type                      =   make_facet_skymodel
make_facet_skymodels_all.control.mapfile_in                =   create_full_skymodels_map.output.mapfile
make_facet_skymodels_all.control.inputkey                  =   fullmodelfile
make_facet_skymodels_all.control.outputkey                 =   outfile
make_facet_skymodels_all.argument.flags                    =   [fullmodelfile,outfile,{{ vertices_file }}]
make_facet_skymodels_all.argument.cal_only                 =   False

# convert the facet skymodel into a sourcedb, length = nbands
make_sourcedb_all_facet_sources.control.type               =   make_sourcedb
make_sourcedb_all_facet_sources.control.opts.mapfile_in    =   make_facet_skymodels_all.output.mapfile
make_sourcedb_all_facet_sources.control.opts.inputkey      =   in
make_sourcedb_all_facet_sources.argument.format            =   <
make_sourcedb_all_facet_sources.argument.outtype           =   blob

# expand the sourcedb mapfile so that there is one entry for every file, length = nfiles
expand_sourcedb_all_facet_sources.control.kind             =   plugin
expand_sourcedb_all_facet_sources.control.type             =   mapfileSingleToGroup
expand_sourcedb_all_facet_sources.control.mapfile_in       =   make_sourcedb_all_facet_sources.output.mapfile
expand_sourcedb_all_facet_sources.control.mapfile_groups   =   create_msmulti_map.output.mapfile
expand_sourcedb_all_facet_sources.control.mapfile_dir      =   input.output.mapfile_dir
expand_sourcedb_all_facet_sources.control.filename         =   expand_sourcedb_all_facet_sources.mapfile

# extract the skymodel for the calibrator of this facet from global skymodel, length = nbands
make_facet_skymodels_cal.control.type                      =   make_facet_skymodel
make_facet_skymodels_cal.control.mapfile_in                =   create_full_skymodels_map.output.mapfile
make_facet_skymodels_cal.control.inputkey                  =   fullmodelfile
make_facet_skymodels_cal.control.outputkey                 =   outfile
make_facet_skymodels_cal.argument.flags                    =   [fullmodelfile,outfile,{{ vertices_file }}]
make_facet_skymodels_cal.argument.cal_only                 =   True

# convert the facet skymodel into a sourcedb, length = nbands
make_sourcedb_cal_facet_sources.control.type               =   make_sourcedb
make_sourcedb_cal_facet_sources.control.opts.mapfile_in    =   make_facet_skymodels_cal.output.mapfile
make_sourcedb_cal_facet_sources.control.opts.inputkey      =   in
make_sourcedb_cal_facet_sources.argument.format            =   <
make_sourcedb_cal_facet_sources.argument.outtype           =   blob

# expand the sourcedb mapfile so that there is one entry for every file, length = nfiles
expand_sourcedb_cal_facet_sources.control.kind             =   plugin
expand_sourcedb_cal_facet_sources.control.type             =   mapfileSingleToGroup
expand_sourcedb_cal_facet_sources.control.mapfile_in       =   make_sourcedb_cal_facet_sources.output.mapfile
expand_sourcedb_cal_facet_sources.control.mapfile_groups   =   create_msmulti_map.output.mapfile
expand_sourcedb_cal_facet_sources.control.mapfile_dir      =   input.output.mapfile_dir
expand_sourcedb_cal_facet_sources.control.filename         =   expand_sourcedb_cal_facet_sources.mapfile

# shift full-res data to facet position (to accept result of final ft step), length = nfiles
shift_empty.control.type                                   =   dppp
shift_empty.control.opts.mapfile_in                        =   create_ms_map.output.mapfile
shift_empty.control.opts.inputkey                          =   msin
shift_empty.argument.numthreads                            =   {{ max_cpus_per_io_proc_nfiles }}
shift_empty.argument.msin.datacolumn                       =   {{ subtracted_data_colname }}
shift_empty.argument.msout.overwrite                       =   True
shift_empty.argument.msout.writefullresflag                =   False
shift_empty.argument.local_scratch_dir                     =   {{ local_dir }}
shift_empty.argument.steps                                 =   [shift]
shift_empty.argument.shift.type                            =   phaseshifter
{% if is_patch or skip_facet_imaging %}
shift_empty.argument.shift.phasecenter                     =   [{{ ra }}deg, {{ dec }}deg]
{% else %}
shift_empty.argument.shift.phasecenter                     =   [{{ facet_ra }}deg, {{ facet_dec }}deg]
{% endif %}

# predict the skymodel data for the full facet, length = nfiles
predict_all_model_data.control.type                        =   dppp
{% if is_patch or skip_facet_imaging %}
predict_all_model_data.control.opts.mapfiles_in            =   [shift_empty.output.mapfile,expand_sourcedb_cal_facet_sources.output.mapfile,create_parmdb_map.output.mapfile]
{% else %}
predict_all_model_data.control.opts.mapfiles_in            =   [shift_empty.output.mapfile,expand_sourcedb_all_facet_sources.output.mapfile,create_parmdb_map.output.mapfile]
{% endif %}
predict_all_model_data.control.opts.inputkeys              =   [msin,sourcedb,parmdb]
predict_all_model_data.argument.numthreads                 =   {{ max_cpus_per_io_proc_nfiles }}
predict_all_model_data.argument.msout.overwrite            =   True
predict_all_model_data.argument.msout.writefullresflag     =   False
predict_all_model_data.argument.local_scratch_dir          =   {{ local_dir }}
predict_all_model_data.argument.steps                      =   [pred]
predict_all_model_data.argument.pred.type                  =   predict
predict_all_model_data.argument.pred.sourcedb              =   sourcedb
predict_all_model_data.argument.pred.operation             =   replace
predict_all_model_data.argument.pred.applycal.parmdb       =   parmdb

# add predicted facet data to phase-shifted empty data, length = nfiles
add_all_facet_sources.control.type                         =   add_subtract_columns
add_all_facet_sources.control.opts.mapfiles_in             =   [shift_empty.output.mapfile,predict_all_model_data.output.mapfile]
add_all_facet_sources.control.opts.inputkeys               =   [file1,file2]
add_all_facet_sources.argument.flags                       =   [file1,file2,DATA,DATA,FACET_DATA_ALL,add]

{% if preapply_phase_cal %}
# expand mapfile of the dir-dependent parmDB to all files, length = nfiles
expand_preapply_parmdb_map.control.kind                    =   plugin
expand_preapply_parmdb_map.control.type                    =   expandMapfile
expand_preapply_parmdb_map.control.mapfile_in              =   {{ preapply_parmdb_mapfile }}
expand_preapply_parmdb_map.control.mapfile_to_match        =   create_ms_map.output.mapfile
expand_preapply_parmdb_map.control.mapfile_dir             =   input.output.mapfile_dir
expand_preapply_parmdb_map.control.filename                =   expand_preapply_parmdbs.mapfile
{% endif %}

{% if not is_patch and not skip_facet_imaging %}
# For normal (non-patch) facets, we need to phase shift the empty data, add the
# calibrator source, and average

# shift full-res data to calibrator position and average in frequency, length = nfiles
shift_cal.control.type                                     =   dppp
{% if preapply_phase_cal %}
shift_cal.control.opts.mapfiles_in                         =   [create_ms_map.output.mapfile,expand_sourcedb_cal_facet_sources.output.mapfile,create_parmdb_map.output.mapfile,expand_preapply_parmdb_map.output.mapfile]
shift_cal.control.opts.inputkeys                           =   [msin,sourcedb,dir_indep_parmdb,preapply_parmdb]
{% else %}
shift_cal.control.opts.mapfiles_in                         =   [create_ms_map.output.mapfile,expand_sourcedb_cal_facet_sources.output.mapfile,create_parmdb_map.output.mapfile]
shift_cal.control.opts.inputkeys                           =   [msin,sourcedb,dir_indep_parmdb]
{% endif %}
shift_cal.argument.numthreads                              =   {{ max_cpus_per_io_proc_nfiles }}
shift_cal.argument.msin.datacolumn                         =   {{ subtracted_data_colname }}
shift_cal.argument.msout.overwrite                         =   True
shift_cal.argument.msout.writefullresflag                  =   False
shift_cal.argument.local_scratch_dir                       =   {{ local_dir }}
{% if preapply_phase_cal %}
shift_cal.argument.steps                                   =   [shift,add,correct_fast1,correct_fast2,correct_slow,avg]
shift_cal.argument.correct_fast1.type                      =   applycal
shift_cal.argument.correct_fast1.parmdb                    =   preapply_parmdb
shift_cal.argument.correct_fast1.correction                =   tec
shift_cal.argument.correct_fast1.invert                    =   True
shift_cal.argument.correct_fast2.type                      =   applycal
shift_cal.argument.correct_fast2.parmdb                    =   preapply_parmdb
shift_cal.argument.correct_fast2.correction                =   commonscalarphase
shift_cal.argument.correct_fast2.invert                    =   True
shift_cal.argument.correct_slow.type                       =   applycal
shift_cal.argument.correct_slow.parmdb                     =   preapply_parmdb
shift_cal.argument.correct_slow.invert                     =   True
{% else %}
shift_cal.argument.steps                                   =   [shift,add,avg]
{% endif %}
shift_cal.argument.shift.type                              =   phaseshifter
shift_cal.argument.shift.phasecenter                       =   [{{ ra }}deg, {{ dec }}deg]
shift_cal.argument.add.type                                =   predict
shift_cal.argument.add.sourcedb                            =   sourcedb
shift_cal.argument.add.operation                           =   add
shift_cal.argument.add.applycal.parmdb                     =   dir_indep_parmdb
shift_cal.argument.avg.type                                =   squash
shift_cal.argument.avg.freqstep                            =   {{ facetselfcal_freqstep }}
shift_cal.argument.avg.timestep                            =   1

{% if preapply_phase_cal %}
# If we preapplied solutions above, we also need a dir-indep corrected
# version of the shift_cal data for the initial selfcal image
shift_cal_dir_indep.control.type                           =   dppp
shift_cal_dir_indep.control.opts.mapfiles_in               =   [create_ms_map.output.mapfile,expand_sourcedb_cal_facet_sources.output.mapfile,create_parmdb_map.output.mapfile]
shift_cal_dir_indep.control.opts.inputkeys                 =   [msin,sourcedb,dir_indep_parmdb]
shift_cal_dir_indep.argument.numthreads                    =   {{ max_cpus_per_io_proc_nfiles }}
shift_cal_dir_indep.argument.msin.datacolumn               =   {{ subtracted_data_colname }}
shift_cal_dir_indep.argument.msout.overwrite               =   True
shift_cal_dir_indep.argument.msout.writefullresflag        =   False
shift_cal_dir_indep.argument.local_scratch_dir             =   {{ local_dir }}
shift_cal_dir_indep.argument.steps                         =   [shift,add,correct,avg]
shift_cal_dir_indep.argument.shift.type                    =   phaseshifter
shift_cal_dir_indep.argument.shift.phasecenter             =   [{{ ra }}deg, {{ dec }}deg]
shift_cal_dir_indep.argument.add.type                      =   predict
shift_cal_dir_indep.argument.add.sourcedb                  =   sourcedb
shift_cal_dir_indep.argument.add.operation                 =   add
shift_cal_dir_indep.argument.add.applycal.parmdb           =   dir_indep_parmdb
shift_cal_dir_indep.argument.correct.type                  =   applycal
shift_cal_dir_indep.argument.correct.parmdb                =   dir_indep_parmdb
shift_cal_dir_indep.argument.correct.correction            =   gain
shift_cal_dir_indep.argument.correct.invert                =   True
shift_cal_dir_indep.argument.avg.type                      =   squash
shift_cal_dir_indep.argument.avg.freqstep                  =   {{ facetselfcal_freqstep }}
shift_cal_dir_indep.argument.avg.timestep                  =   {{ facetselfcal_timestep }}
{% endif %}

{% else %}

# For patches, we simply need to average the FACET_DATA_ALL column of the        // length = nfiles
# shift_empty datasets (since a patch has the same region for all sources as for
# the calibrator). Even though we don't phase shift here, we reuse the step name
# for simplicity
shift_cal.control.type                                     =   dppp
{% if preapply_phase_cal %}
shift_cal.control.opts.mapfiles_in                         =   [shift_empty.output.mapfile,expand_preapply_parmdb_map.output.mapfile]
shift_cal.control.opts.inputkeys                           =   [msin,preapply_parmdb]
{% else %}
shift_cal.control.opts.mapfile_in                          =   shift_empty.output.mapfile
shift_cal.control.opts.inputkey                            =   msin
{% endif %}
shift_cal.argument.numthreads                              =   {{ max_cpus_per_io_proc_nfiles }}
shift_cal.argument.msin.datacolumn                         =   FACET_DATA_ALL
shift_cal.argument.msout.overwrite                         =   True
shift_cal.argument.msout.writefullresflag                  =   False
shift_cal.argument.local_scratch_dir                       =   {{ local_dir }}
{% if preapply_phase_cal %}
shift_cal.argument.steps                                   =   [correct_fast1,correct_fast2,correct_slow,avg]
shift_cal.argument.correct_fast1.type                      =   applycal
shift_cal.argument.correct_fast1.parmdb                    =   preapply_parmdb
shift_cal.argument.correct_fast1.correction                =   tec
shift_cal.argument.correct_fast1.invert                    =   True
shift_cal.argument.correct_fast2.type                      =   applycal
shift_cal.argument.correct_fast2.parmdb                    =   preapply_parmdb
shift_cal.argument.correct_fast2.correction                =   commonscalarphase
shift_cal.argument.correct_fast2.invert                    =   True
shift_cal.argument.correct_slow.type                       =   applycal
shift_cal.argument.correct_slow.parmdb                     =   preapply_parmdb
shift_cal.argument.correct_slow.invert                     =   True
{% else %}
shift_cal.argument.steps                                   =   [avg]
{% endif %}
shift_cal.argument.avg.type                                =   squash
shift_cal.argument.avg.freqstep                            =   {{ facetselfcal_freqstep }}
shift_cal.argument.avg.timestep                            =   1

{% if preapply_phase_cal %}
# If we preapplied solutions above, we also need a dir-indep corrected
# version of the shift_cal data for the initial selfcal image
shift_cal_dir_indep.control.type                           =   dppp
shift_cal_dir_indep.control.opts.mapfiles_in               =   [shift_empty.output.mapfile,create_parmdb_map.output.mapfile]
shift_cal_dir_indep.control.opts.inputkeys                 =   [msin,dir_indep_parmdb]
shift_cal_dir_indep.argument.numthreads                    =   {{ max_cpus_per_io_proc_nfiles }}
shift_cal_dir_indep.argument.msin.datacolumn               =   FACET_DATA_ALL
shift_cal_dir_indep.argument.msout.overwrite               =   True
shift_cal_dir_indep.argument.msout.writefullresflag        =   False
shift_cal_dir_indep.argument.local_scratch_dir             =   {{ local_dir }}
shift_cal_dir_indep.argument.steps                         =   [correct,avg]
shift_cal_dir_indep.argument.correct.type                  =   applycal
shift_cal_dir_indep.argument.correct.parmdb                =   dir_indep_parmdb
shift_cal_dir_indep.argument.correct.correction            =   gain
shift_cal_dir_indep.argument.correct.invert                =   True
shift_cal_dir_indep.argument.avg.type                      =   squash
shift_cal_dir_indep.argument.avg.freqstep                  =   {{ facetselfcal_freqstep }}
shift_cal_dir_indep.argument.avg.timestep                  =   {{ facetselfcal_timestep }}
{% endif %}

# end of patch/skip-facet-imaging block
{% endif %}

# compress mapfile so that all files are in one group, length = 1
create_compressed_mapfile_data.control.kind                =   plugin
create_compressed_mapfile_data.control.type                =   compressMapfile
create_compressed_mapfile_data.control.mapfile_in          =   shift_cal.output.mapfile
create_compressed_mapfile_data.control.mapfile_dir         =   input.output.mapfile_dir
create_compressed_mapfile_data.control.filename            =   concat_input.mapfile

# sort compressed mapfile so that there is one group per timestamp, length = ntimes * num_cal_blocks
sort_into_Groups.control.type                              =   sort_times_into_freqGroups
sort_into_Groups.argument.flags                            =   [create_compressed_mapfile_data.output.mapfile]
sort_into_Groups.argument.filename                         =   sorted_groups.mapfile
sort_into_Groups.argument.mapfile_dir                      =   input.output.mapfile_dir
sort_into_Groups.argument.hosts                            =   {{ hosts }}
sort_into_Groups.argument.stepname                         =   sort_into_Groups
sort_into_Groups.argument.enforce_numSB                    =   False
{% if num_cal_blocks > 1 %}
sort_into_Groups.argument.numSB                            =   {{ num_bands_per_cal_block }}
{% endif %}
sort_into_Groups.argument.nband_pad                        =   {{ nband_pad_selfcal }}

# convert the output of sort_into_Groups into usable mapfiles, len = 1 / (ntimes * num_cal_blocks)
sort_into_Groups_maps.control.kind                         =   plugin
sort_into_Groups_maps.control.type                         =   mapfilenamesFromMapfiles
sort_into_Groups_maps.control.mapfile_groupmap             =   sort_into_Groups.output.groupmapfile.mapfile
sort_into_Groups_maps.control.mapfile_filesmap             =   sort_into_Groups.output.mapfile.mapfile

# concat data in frequency, length = ntimes * num_cal_blocks
# Note, this step is done because DPPP cannot handle datasets with multiple spectral
# windows, as occurs when MSs at several frequencies are virtually concatenated
concat_data.control.type                                   =   dppp
concat_data.control.mapfile_out                            =   sort_into_Groups_maps.output.groupmap
concat_data.control.mapfile_in                             =   sort_into_Groups_maps.output.filesmap
concat_data.control.inputkey                               =   msin
concat_data.argument.numthreads                            =   {{ max_cpus_per_io_proc_ntimes }}
concat_data.argument.msin.datacolumn                       =   DATA
concat_data.argument.msin.missingdata                      =   True
concat_data.argument.msin.orderms                          =   False
concat_data.argument.msout.overwrite                       =   True
concat_data.argument.msout.writefullresflag                =   False
concat_data.argument.local_scratch_dir                     =   {{ local_dir }}
concat_data.argument.steps                                 =   []

{% if pre_average %}
# re-group shift_cal mapfile to have one group per band, length = nbands
regroup_shift_cal.control.kind                             =   plugin
regroup_shift_cal.control.type                             =   reGroupMapfile
regroup_shift_cal.control.mapfile_in                       =   shift_cal.output.mapfile
regroup_shift_cal.control.mapfile_groups                   =   create_msmulti_map.output.mapfile
regroup_shift_cal.control.mapfile_dir                      =   input.output.mapfile_dir
regroup_shift_cal.control.filename                         =   regroup_shift_cal.mapfile

# re-group dir-independent parmdb mapfile to have one group per band, length = nbands
regroup_parmdb.control.kind                                =   plugin
regroup_parmdb.control.type                                =   reGroupMapfile
regroup_parmdb.control.mapfile_in                          =   create_parmdb_map.output.mapfile
regroup_parmdb.control.mapfile_groups                      =   create_msmulti_map.output.mapfile
regroup_parmdb.control.check_basename                      =   False
regroup_parmdb.control.mapfile_dir                         =   input.output.mapfile_dir
regroup_parmdb.control.filename                            =   re_grouped_parmdb.mapfile

# Do the baseline-dependent preaveraging, length = nbands
# This step makes new columns named BLAVG_DATA and BLAVG_WEIGHT_SPECTRUM
pre_average.control.type                                   =   pre_average
pre_average.control.mapfiles_in                            =   [regroup_shift_cal.output.mapfile,regroup_parmdb.output.mapfile]
pre_average.control.inputkeys                              =   [datafiles,parmdbs]
pre_average.argument.flags                                 =   [datafiles,parmdbs,DATA,BLAVG_DATA,BLAVG_WEIGHT_SPECTRUM,{{ target_rms_rad }}]

# make mapfile for concatenated preaveraged data, length = ntimes * num_cal_blocks
make_blavg_data_mapfile.control.kind                       =   plugin
make_blavg_data_mapfile.control.type                       =   createMapfile
make_blavg_data_mapfile.control.method                     =   add_suffix_to_file
make_blavg_data_mapfile.control.mapfile_in                 =   sort_into_Groups_maps.output.groupmap
make_blavg_data_mapfile.control.add_suffix_to_file         =   "_blavg.ms"
make_blavg_data_mapfile.control.mapfile_dir                =   input.output.mapfile_dir
make_blavg_data_mapfile.control.filename                   =   make_blavg_data.mapfile

# switch "normal" weights with block-average weights, length = nfiles
switch_weights_col_shift_cal1.control.type                 =   switch_columns
switch_weights_col_shift_cal1.control.mapfile_in           =   shift_cal.output.mapfile
switch_weights_col_shift_cal1.control.inputkey             =   msfiles
switch_weights_col_shift_cal1.argument.flags               =   [msfiles,WEIGHT_SPECTRUM,{{ blavg_weight_column }}]

# Concat the preaveraged data (and weights), length = ntimes * num_cal_blocks
concat_blavg_data.control.type                             =   dppp
concat_blavg_data.control.mapfile_out                      =   make_blavg_data_mapfile.output.mapfile
concat_blavg_data.control.mapfile_in                       =   sort_into_Groups_maps.output.filesmap
concat_blavg_data.control.inputkey                         =   msin
concat_blavg_data.argument.numthreads                      =   {{ max_cpus_per_io_proc_ntimes }}
concat_blavg_data.argument.msin.datacolumn                 =   BLAVG_DATA
concat_blavg_data.argument.msin.missingdata                =   True
concat_blavg_data.argument.msin.orderms                    =   False
concat_blavg_data.argument.msout.overwrite                 =   True
concat_blavg_data.argument.msout.writefullresflag          =   False
concat_blavg_data.argument.local_scratch_dir               =   {{ local_dir }}
concat_blavg_data.argument.steps                           =   []

# switch "normal" weights with block-average weights, length = nfiles
switch_weights_col_shift_cal2.control.type                 =   switch_columns
switch_weights_col_shift_cal2.control.mapfile_in           =   shift_cal.output.mapfile
switch_weights_col_shift_cal2.control.inputkey             =   msfiles
switch_weights_col_shift_cal2.argument.flags               =   [msfiles,WEIGHT_SPECTRUM,{{ blavg_weight_column }}]

# Copy BLAVG_DATA, length = ntimes * num_cal_blocks
copy_column1.control.type                                  =   copy_column
copy_column1.control.mapfiles_in                           =   [concat_blavg_data.output.mapfile,concat_data.output.mapfile]
copy_column1.control.inputkeys                             =   [blavgfile,datafile]
copy_column1.argument.flags                                =   [blavgfile,datafile,DATA,BLAVG_DATA]

# Copy BLAVG_WEIGHT_SPECTRUM, length = ntimes * num_cal_blocks
copy_column2.control.type                                  =   copy_column
copy_column2.control.mapfiles_in                           =   [concat_blavg_data.output.mapfile,concat_data.output.mapfile]
copy_column2.control.inputkeys                             =   [blavgfile,datafile]
copy_column2.argument.flags                                =   [blavgfile,datafile,WEIGHT_SPECTRUM,{{ blavg_weight_column }}]
{% endif %}

# make compressed mapfile for concatenated data MSs, length = 1
concat_data_compressed_mapfile.control.kind                =   plugin
concat_data_compressed_mapfile.control.type                =   compressMapfile
concat_data_compressed_mapfile.control.mapfile_in          =   concat_data.output.mapfile
concat_data_compressed_mapfile.control.mapfile_dir         =   input.output.mapfile_dir
concat_data_compressed_mapfile.control.filename            =   concat_chunks_input.mapfile

########## start of first round of selfcal

# apply dir-independent calibration and average, length = nfiles
<<<<<<< HEAD
# this step must be done band-by-band, as each band has its own parmdb
=======
# if we preapply solutions, we don't need to do this step as we already have
# averaged MSs from the shift_cal_dir_indep step
{% if not preapply_phase_cal %}
>>>>>>> 816ea133
average0.control.type                                      =   dppp
average0.control.opts.mapfiles_in                          =   [shift_cal.output.mapfile,create_parmdb_map.output.mapfile]
average0.control.opts.inputkeys                            =   [msin,parmdb]
average0.argument.numthreads                               =   {{ max_cpus_per_io_proc_nfiles }}
average0.argument.msin.datacolumn                          =   DATA
average0.argument.msout.overwrite                          =   True
average0.argument.msout.writefullresflag                   =   False
average0.argument.local_scratch_dir                        =   {{ local_dir }}
average0.argument.steps                                    =   [correct,avg]
average0.argument.correct.type                             =   applycal
average0.argument.correct.parmdb                           =   parmdb
average0.argument.correct.correction                       =   gain
average0.argument.correct.invert                           =   True
average0.argument.avg.type                                 =   squash
average0.argument.avg.freqstep                             =   1
average0.argument.avg.timestep                             =   {{ facetselfcal_timestep }}
{% endif %}

<<<<<<< HEAD
# make compressed mapfile for averaged data MSs, length = 1
create_compressed_mapfile0.control.kind                    =   plugin
create_compressed_mapfile0.control.type                    =   compressMapfile
create_compressed_mapfile0.control.mapfile_in              =   average0.output.mapfile
create_compressed_mapfile0.control.mapfile_dir             =   input.output.mapfile_dir
create_compressed_mapfile0.control.filename                =   concat_average0_input.mapfile
=======
# compress mapfile so that all files are in one group, length = 1
create_compressed_mapfile_avgdata.control.kind             =   plugin
create_compressed_mapfile_avgdata.control.type             =   compressMapfile
{% if preapply_phase_cal %}
create_compressed_mapfile_avgdata.control.mapfile_in       =   shift_cal_dir_indep.output.mapfile
{% else %}
create_compressed_mapfile_avgdata.control.mapfile_in       =   average0.output.mapfile
{% endif %}
create_compressed_mapfile_avgdata.control.mapfile_dir      =   input.output.mapfile_dir
create_compressed_mapfile_avgdata.control.filename         =   concat_avg_input.mapfile
>>>>>>> 816ea133

# sort compressed mapfile so that there is one group per timestamp, length = ntimes
sort_average0_into_Groups.control.type                     =   sort_times_into_freqGroups
sort_average0_into_Groups.argument.flags                   =   [create_compressed_mapfile0.output.mapfile]
sort_average0_into_Groups.argument.filename                =   sorted_average0_groups.mapfile
sort_average0_into_Groups.argument.mapfile_dir             =   input.output.mapfile_dir
sort_average0_into_Groups.argument.hosts                   =   {{ hosts }}
sort_average0_into_Groups.argument.stepname                =   sort_average0_into_Groups
sort_average0_into_Groups.argument.enforce_numSB           =   False
sort_average0_into_Groups.argument.nband_pad               =   {{ nband_pad_selfcal }}

# convert the output of sort_average0_into_Groups into usable mapfiles, len = 1 / ntimes
sort_average0_into_Groups_maps.control.kind                =   plugin
sort_average0_into_Groups_maps.control.type                =   mapfilenamesFromMapfiles
sort_average0_into_Groups_maps.control.mapfile_groupmap    =   sort_average0_into_Groups.output.groupmapfile.mapfile
sort_average0_into_Groups_maps.control.mapfile_filesmap    =   sort_average0_into_Groups.output.mapfile.mapfile

# concat averaged data in frequency, length = ntimes
# Note, this step is done to ensure that we get WSClean channel images that match
# the datasets used for selfcal so that predict will work properly
concat_average0_data.control.type                          =   dppp
concat_average0_data.control.mapfile_out                   =   sort_average0_into_Groups_maps.output.groupmap
concat_average0_data.control.mapfile_in                    =   sort_average0_into_Groups_maps.output.filesmap
concat_average0_data.control.inputkey                      =   msin
concat_average0_data.argument.numthreads                   =   {{ max_cpus_per_io_proc_ntimes }}
concat_average0_data.argument.msin.datacolumn              =   DATA
concat_average0_data.argument.msin.missingdata             =   True
concat_average0_data.argument.msin.orderms                 =   False
concat_average0_data.argument.msout.overwrite              =   True
concat_average0_data.argument.msout.writefullresflag       =   False
concat_average0_data.argument.local_scratch_dir            =   {{ local_dir }}
concat_average0_data.argument.steps                        =   []

# make compressed mapfile for concatenated averaged data MSs, length = 1
create_compressed_mapfile01.control.kind                   =   plugin
create_compressed_mapfile01.control.type                   =   compressMapfile
create_compressed_mapfile01.control.mapfile_in             =   concat_average0_data.output.mapfile
create_compressed_mapfile01.control.mapfile_dir            =   input.output.mapfile_dir
create_compressed_mapfile01.control.filename               =   image0_input.mapfile

# make a mask using user-supplied region (if any), length = 1
premask_selfcal.control.type                               =   make_clean_mask
premask_selfcal.control.mapfile_in                         =   create_compressed_mapfile01.output.mapfile
premask_selfcal.control.inputkey                           =   imagefile
premask_selfcal.control.outputkey                          =   maskfile
premask_selfcal.argument.flags                             =   [imagefile,maskfile]
premask_selfcal.argument.img_format                        =   fits
premask_selfcal.argument.pad_to_size                       =   {{ cal_imsize }}
premask_selfcal.argument.skip_source_detection             =   True
premask_selfcal.argument.vertices_file                     =   {{ vertices_file }}
premask_selfcal.argument.reference_ra_deg                  =   {{ ra }}
premask_selfcal.argument.reference_dec_deg                 =   {{ dec }}
premask_selfcal.argument.cellsize_deg                      =   {{ cellsize_selfcal_deg }}
premask_selfcal.argument.region_file                       =   {{ region_selfcal }}
premask_selfcal.argument.make_blank_image                  =   True

# image the virtual concatenated data with wsclean, length = 1
wsclean_image01.control.type                               =   wsclean
wsclean_image01.control.mapfiles_in                        =   [create_compressed_mapfile01.output.mapfile,premask_selfcal.output.mapfile]
wsclean_image01.control.inputkeys                          =   [msfile,fitsmask]
wsclean_image01.argument.flags                             =   [-no-update-model-required,-multiscale,-fitbeam,-reorder,-joinchannels,msfile]
wsclean_image01.argument.fitsmask                          =   fitsmask
wsclean_image01.argument.size                              =   {{ cal_imsize }} {{ cal_imsize }}
wsclean_image01.argument.niter                             =   1000
wsclean_image01.argument.threshold                         =   0.0
wsclean_image01.argument.pol                               =   I
wsclean_image01.argument.weight                            =   briggs {{ robust_selfcal }}
wsclean_image01.argument.mgain                             =   0.6
wsclean_image01.argument.cleanborder                       =   0
wsclean_image01.argument.minuv-l                           =   {{ selfcal_min_uv_lambda }}
wsclean_image01.argument.scale                             =   {{ cellsize_selfcal_deg }}
wsclean_image01.argument.channelsout                       =   {{ wsclean_nchannels_selfcal }}
wsclean_image01.argument.mem                               =   {{ max_percent_memory_per_proc_single }}
wsclean_image01.argument.j                                 =   {{ max_cpus_per_proc_single }}
wsclean_image01.argument.tempdir                           =   {{ local_dir }}
{% if not wsclean_selfcal_multiscale %}
wsclean_image01.argument.multiscale-scales                 =   0
{% endif %}
{% if wsclean_nchannels_selfcal > 3 %}
wsclean_image01.argument.deconvolution-channels            =   3
wsclean_image01.argument.fit-spectral-pol                  =   3
{% endif %}
wsclean_image01.argument.weighting-rank-filter             =   3
{% if facetselfcal_wsclean_nwavelengths > 0.0 %}
wsclean_image01.argument.baseline-averaging                =   {{ facetselfcal_wsclean_nwavelengths }}
{% endif %}

# make a mapfile with the root-name of the WSClean image, length = 1
create_imagebase_map01.control.kind                         =   plugin
create_imagebase_map01.control.type                         =   trimMapfile
create_imagebase_map01.control.mapfile_in                   =   wsclean_image01.output.wsclean_image01-image.fits.mapfile
create_imagebase_map01.control.trim                         =   -
create_imagebase_map01.control.mapfile_dir                  =   input.output.mapfile_dir
create_imagebase_map01.control.filename                     =   wsclean_image01_image_rootname.mapfile

# make a mapfile with the name of the WSClean image, length = 1
adjust_wsclean_mapfile0.control.kind                       =   plugin
adjust_wsclean_mapfile0.control.type                       =   appendMapfile
adjust_wsclean_mapfile0.control.mapfile_in                 =   create_imagebase_map01.output.mapfile
adjust_wsclean_mapfile0.control.append                     =   {{ wsclean_suffix }}
adjust_wsclean_mapfile0.control.mapfile_dir                =   input.output.mapfile_dir
adjust_wsclean_mapfile0.control.filename                   =   wsclean_image01_imagename.mapfile

# generate a clean-mask from first image, length = 1
mask0.control.type                                         =   make_clean_mask
mask0.control.mapfile_in                                   =   adjust_wsclean_mapfile0.output.mapfile
mask0.control.inputkey                                     =   imagefile
mask0.control.outputkey                                    =   maskfile
mask0.argument.flags                                       =   [imagefile,maskfile]
mask0.argument.region_file                                 =   {{ region_selfcal }}
mask0.argument.threshpix                                   =   10
mask0.argument.threshisl                                   =   6
mask0.argument.iterate_threshold                           =   True
mask0.argument.atrous_do                                   =   {{ atrous_do }}
mask0.argument.rmsbox                                      =   (80,20)
mask0.argument.adaptive_rmsbox                             =   True
mask0.argument.trim_by                                     =   0.4
mask0.argument.img_format                                  =   fits
mask0.argument.threshold_format                            =   str_with_units
mask0.argument.use_adaptive_threshold                      =   {{ use_selfcal_adaptive_threshold }}

# image the virtual concatenated data again with wsclean, length = 1
wsclean_image02.control.type                               =   wsclean
{% if use_selfcal_clean_threshold %}
wsclean_image02.control.mapfiles_in                        =   [create_compressed_mapfile01.output.mapfile,mask0.output.mapfile,mask0.output.threshold_5sig.mapfile]
wsclean_image02.control.inputkeys                          =   [msfile,fitsmask,threshold]
wsclean_image02.argument.threshold                         =   threshold
wsclean_image02.argument.niter                             =   10000
{% else %}
wsclean_image02.control.mapfiles_in                        =   [create_compressed_mapfile01.output.mapfile,mask0.output.mapfile]
wsclean_image02.control.inputkeys                          =   [msfile,fitsmask]
wsclean_image02.argument.threshold                         =   0.0
wsclean_image02.argument.niter                             =   1000
{% endif %}
wsclean_image02.argument.flags                             =   [-no-update-model-required,-multiscale,-fitbeam,-reorder,-joinchannels,msfile]
wsclean_image02.argument.fitsmask                          =   fitsmask
wsclean_image02.argument.size                              =   {{ cal_imsize }} {{ cal_imsize }}
wsclean_image02.argument.pol                               =   I
wsclean_image02.argument.weight                            =   briggs {{ robust_selfcal }}
wsclean_image02.argument.mgain                             =   0.6
wsclean_image02.argument.cleanborder                       =   0
wsclean_image02.argument.minuv-l                           =   {{ selfcal_min_uv_lambda }}
wsclean_image02.argument.scale                             =   {{ cellsize_selfcal_deg }}
wsclean_image02.argument.channelsout                       =   {{ wsclean_nchannels_selfcal }}
wsclean_image02.argument.mem                               =   {{ max_percent_memory_per_proc_single }}
wsclean_image02.argument.j                                 =   {{ max_cpus_per_proc_single }}
wsclean_image02.argument.tempdir                           =   {{ local_dir }}
{% if not wsclean_selfcal_multiscale %}
wsclean_image02.argument.multiscale-scales                 =   0
{% endif %}
{% if wsclean_nchannels_selfcal > 3 %}
wsclean_image02.argument.deconvolution-channels            =   3
wsclean_image02.argument.fit-spectral-pol                  =   3
{% endif %}
wsclean_image02.argument.weighting-rank-filter             =   3
{% if facetselfcal_wsclean_nwavelengths > 0.0 %}
wsclean_image02.argument.baseline-averaging                =   {{ facetselfcal_wsclean_nwavelengths }}
{% endif %}

# make a mapfile with the root-name of the WSClean image, length = 1
create_imagebase_map02.control.kind                        =   plugin
create_imagebase_map02.control.type                        =   trimMapfile
create_imagebase_map02.control.mapfile_in                  =   wsclean_image02.output.wsclean_image02-image.fits.mapfile
create_imagebase_map02.control.trim                        =   -
create_imagebase_map02.control.mapfile_dir                 =   input.output.mapfile_dir
create_imagebase_map02.control.filename                    =   image02_rootname.mapfile

# pad the model image with zeros, length = 1
pad_selfcal_model0_images.control.type                     =   pad_image
pad_selfcal_model0_images.control.mapfile_in               =   create_imagebase_map02.output.mapfile
pad_selfcal_model0_images.control.inputkey                 =   imagefile
pad_selfcal_model0_images.argument.flags                   =   [imagefile,{{ wsclean_patch_model_padding }}]

# make compressed mapfile of concatenated data, length = ntimes
# needed for the wsclean_ft steps to get full frequency coverage per group
regroup_concat_data_map.control.kind                       =   plugin
regroup_concat_data_map.control.type                       =   compressMapfile
regroup_concat_data_map.control.mapfile_in                 =   concat_data.output.mapfile
regroup_concat_data_map.control.nitems_to_compress         =   {{ num_cal_blocks }}
regroup_concat_data_map.control.mapfile_dir                =   input.output.mapfile_dir
regroup_concat_data_map.control.filename                   =   regroup_concat_data.mapfile

# expand the mapfile of the model image to match ft files, length = ntimes
create_expanded_model0_mapfile.control.kind                =   plugin
create_expanded_model0_mapfile.control.type                =   expandMapfile
create_expanded_model0_mapfile.control.mapfile_in          =   create_imagebase_map02.output.mapfile
create_expanded_model0_mapfile.control.mapfile_to_match    =   regroup_concat_data_map.output.mapfile
create_expanded_model0_mapfile.control.mapfile_dir         =   input.output.mapfile_dir
create_expanded_model0_mapfile.control.filename            =   expand_model0.mapfile

# expand mapfile of the model image sizes to all groups, length = ntimes
expand_selfcal_model_size_map.control.kind                 =   plugin
expand_selfcal_model_size_map.control.type                 =   expandMapfile
expand_selfcal_model_size_map.control.mapfile_in           =   pad_selfcal_model0_images.output.padsize.mapfile
expand_selfcal_model_size_map.control.mapfile_to_match     =   regroup_concat_data_map.output.mapfile
expand_selfcal_model_size_map.control.mapfile_dir          =   input.output.mapfile_dir
expand_selfcal_model_size_map.control.filename             =   expand_selfcal_model_size.mapfile

# predict model visibilities, length = ntimes
wsclean_ft0.control.type                                   =   wsclean_ft
wsclean_ft0.control.mapfiles_in                            =   [regroup_concat_data_map.output.mapfile,create_expanded_model0_mapfile.output.mapfile,expand_selfcal_model_size_map.output.mapfile]
wsclean_ft0.control.inputkeys                              =   [msfile,name,size]
wsclean_ft0.argument.flags                                 =   [-predict,msfile]
wsclean_ft0.argument.scale                                 =   {{ cellsize_selfcal_deg }}
wsclean_ft0.argument.mem                                   =   {{ max_percent_memory_per_proc_ntimes }}
wsclean_ft0.argument.channelsout                           =   {{ wsclean_nchannels_selfcal }}
wsclean_ft0.argument.j                                     =   {{ max_cpus_per_proc_ntimes }}
wsclean_ft0.argument.tempdir                               =   {{ local_dir }}

# switch "normal" weights with BL-averaged weights, length = ntimes
switch_weights_col1.control.type                           =   switch_columns
switch_weights_col1.control.mapfile_in                     =   concat_data.output.mapfile
switch_weights_col1.control.inputkey                       =   msfiles
switch_weights_col1.argument.flags                         =   [msfiles,WEIGHT_SPECTRUM,{{ blavg_weight_column }}]

# generate mapfile for the fast-phase parmDBs generated in the solve_phaseonly steps, length = ntimes * num_cal_blocks
make_fast_phase_parmdb_map.control.kind                    =  plugin
make_fast_phase_parmdb_map.control.type                    =  createMapfile
make_fast_phase_parmdb_map.control.method                  =  add_suffix_to_file
make_fast_phase_parmdb_map.control.mapfile_in              =  concat_data.output.mapfile
make_fast_phase_parmdb_map.control.add_suffix_to_file      =  /instrument
make_fast_phase_parmdb_map.control.mapfile_dir             =  input.output.mapfile_dir
make_fast_phase_parmdb_map.control.filename                =  fast_parmdb.mapfile

{% if peel_skymodel is not none %}
# create a mapfile with the outlier skymodel from supplied list, length = 1
create_peel_skymodel_map.control.kind                      =   plugin
create_peel_skymodel_map.control.type                      =   addListMapfile
create_peel_skymodel_map.control.hosts                     =   {{ hosts }}
create_peel_skymodel_map.control.files                     =   [{{ peel_skymodel }}]
create_peel_skymodel_map.control.mapfile_dir               =   input.output.mapfile_dir
create_peel_skymodel_map.control.filename                  =   peel_skymodel.mapfile

# convert the outlier skymodel into a sourcedb, length = 1
make_peel_sourcedb.control.type                            =   make_sourcedb
make_peel_sourcedb.control.opts.mapfile_in                 =   create_peel_skymodel_map.output.mapfile
make_peel_sourcedb.control.opts.inputkey                   =   in
make_peel_sourcedb.argument.format                         =   <
make_peel_sourcedb.argument.outtype                        =   blob

# expand the sourcedb mapfile so that there is one entry for every file, length = ntimes * num_cal_blocks
expand_peel_sourcedb_map.control.kind                      =   plugin
expand_peel_sourcedb_map.control.type                      =   expandMapfile
expand_peel_sourcedb_map.control.mapfile_in                =   make_peel_sourcedb.output.mapfile
expand_peel_sourcedb_map.control.mapfile_to_match          =   concat_data.output.mapfile
expand_peel_sourcedb_map.control.mapfile_dir               =   input.output.mapfile_dir
expand_peel_sourcedb_map.control.filename                  =   expand_peel_sourcedb.mapfile
{% endif %}

# remove any existing parmdbs before solving, length = ntimes * num_cal_blocks
remove_parmdbs1.control.type                               =   remove_file
remove_parmdbs1.control.mapfile_in                         =   make_fast_phase_parmdb_map.output.mapfile
remove_parmdbs1.control.inputkey                           =   parmdb
remove_parmdbs1.argument.flags                             =   [-rf,parmdb]

# run GainCal with model column on freq-concatenated files, to solve for (fast) phases, length = ntimes * num_cal_blocks
# note: for now, we use the uvwflagger to exclude baselines shorter than solve_min_uv_lambda. Once
# GainCal has a filter parameter, we can switch to that
solve_phaseonly1.control.type                              =   dppp_inplace
{% if peel_skymodel is not none %}
solve_ampphase11.control.mapfiles_in                       =   [concat_data.output.mapfile,make_fast_phase_parmdb_map.output.mapfile,expand_peel_sourcedb_map.output.mapfile]
solve_ampphase11.control.inputkeys                         =   [msin,parmdb,sourcedb]
{% else %}
solve_phaseonly1.control.mapfiles_in                       =   [concat_data.output.mapfile,make_fast_phase_parmdb_map.output.mapfile]
solve_phaseonly1.control.inputkeys                         =   [msin,parmdb]
{% endif %}
solve_phaseonly1.argument.numthreads                       =   {{ max_cpus_per_proc_ntimes }}
solve_phaseonly1.argument.msin.datacolumn                  =   {{ data_column }}
solve_phaseonly1.argument.msout                            =   .
solve_phaseonly1.argument.steps                            =   [uvcut,solvetec]
solve_phaseonly1.argument.uvcut.type                       =   uvwflagger
solve_phaseonly1.argument.uvcut.uvlambdamin                =   {{ solve_min_uv_lambda }}
solve_phaseonly1.argument.solvetec.type                    =   gaincal
<<<<<<< HEAD
solve_phaseonly1.argument.solvetec.caltype                 =   tecandphase
=======
{% if preapply_solve_tec_only %}
solve_phaseonly1.argument.solvetec.caltype                 =   tec
{% else %}
solve_phaseonly1.argument.solvetec.caltype                 =   tecandphase
{% endif %}
>>>>>>> 816ea133
solve_phaseonly1.argument.solvetec.parmdb                  =   parmdb
{% if peel_skymodel is not none %}
solve_ampphase11.argument.solvetec.usemodelcolumn          =   False
solve_ampphase11.argument.solvetec.sourcedb                =   sourcedb
{% else %}
solve_phaseonly1.argument.solvetec.usemodelcolumn          =   True
{% endif %}
solve_phaseonly1.argument.solvetec.solint                  =   {{ solint_time_p }}
solve_phaseonly1.argument.solvetec.nchan                   =   {{ solint_freq_a }}

# switch the weights back, length = ntimes * num_cal_blocks
switch_weights_col2.control.type                           =   switch_columns
switch_weights_col2.control.mapfile_in                     =   concat_data.output.mapfile
switch_weights_col2.control.inputkey                       =   msfiles
switch_weights_col2.argument.flags                         =   [msfiles,WEIGHT_SPECTRUM,{{ blavg_weight_column }}]

########## end of first round of selfcal
########## start of second round of selfcal

# apply the previous calibration and average, length = ntimes * num_cal_blocks
apply_phaseonly1.control.type                              =   dppp
apply_phaseonly1.control.opts.mapfiles_in                  =   [concat_data.output.mapfile,make_fast_phase_parmdb_map.output.mapfile]
apply_phaseonly1.control.opts.inputkeys                    =   [msin,parmdb]
apply_phaseonly1.argument.numthreads                       =   {{ max_cpus_per_io_proc_ntimes }}
apply_phaseonly1.argument.msin.datacolumn                  =   DATA
apply_phaseonly1.argument.msout.overwrite                  =   True
apply_phaseonly1.argument.msout.writefullresflag           =   False
apply_phaseonly1.argument.local_scratch_dir                =   {{ local_dir }}
{% if preapply_solve_tec_only %}
apply_phaseonly1.argument.steps                            =   [correct_fast1,avg]
{% else %}
apply_phaseonly1.argument.steps                            =   [correct_fast1,correct_fast2,avg]
{% endif %}
apply_phaseonly1.argument.correct_fast1.type               =   applycal
apply_phaseonly1.argument.correct_fast1.parmdb             =   parmdb
apply_phaseonly1.argument.correct_fast1.correction         =   tec
apply_phaseonly1.argument.correct_fast1.invert             =   True
{% if not preapply_solve_tec_only %}
apply_phaseonly1.argument.correct_fast2.type               =   applycal
apply_phaseonly1.argument.correct_fast2.parmdb             =   parmdb
apply_phaseonly1.argument.correct_fast2.correction         =   commonscalarphase
apply_phaseonly1.argument.correct_fast2.invert             =   True
{% endif %}
apply_phaseonly1.argument.avg.type                         =   squash
apply_phaseonly1.argument.avg.freqstep                     =   1
apply_phaseonly1.argument.avg.timestep                     =   {{ facetselfcal_timestep }}

# make compressed mapfile of averaged data, length = 1
create_compressed_mapfile1.control.kind                    =   plugin
create_compressed_mapfile1.control.type                    =   compressMapfile
create_compressed_mapfile1.control.mapfile_in              =   apply_phaseonly1.output.mapfile
create_compressed_mapfile1.control.mapfile_dir             =   input.output.mapfile_dir
create_compressed_mapfile1.control.filename                =   image1_input.mapfile

# image the virtual concatenated data with wsclean, length = 1
wsclean_image11.control.type                               =   wsclean
wsclean_image11.control.mapfiles_in                        =   [create_compressed_mapfile1.output.mapfile,premask_selfcal.output.mapfile]
wsclean_image11.control.inputkeys                          =   [msfile,fitsmask]
wsclean_image11.argument.flags                             =   [-no-update-model-required,-multiscale,-fitbeam,-reorder,-joinchannels,msfile]
wsclean_image11.argument.fitsmask                          =   fitsmask
wsclean_image11.argument.size                              =   {{ cal_imsize }} {{ cal_imsize }}
wsclean_image11.argument.niter                             =   1000
wsclean_image11.argument.threshold                         =   0.0
wsclean_image11.argument.pol                               =   I
wsclean_image11.argument.weight                            =   briggs {{ robust_selfcal }}
wsclean_image11.argument.mgain                             =   0.6
wsclean_image11.argument.cleanborder                       =   0
wsclean_image11.argument.minuv-l                           =   {{ selfcal_min_uv_lambda }}
wsclean_image11.argument.scale                             =   {{ cellsize_selfcal_deg }}
wsclean_image11.argument.channelsout                       =   {{ wsclean_nchannels_selfcal }}
wsclean_image11.argument.mem                               =   {{ max_percent_memory_per_proc_single }}
wsclean_image11.argument.j                                 =   {{ max_cpus_per_proc_single }}
wsclean_image11.argument.tempdir                           =   {{ local_dir }}
{% if not wsclean_selfcal_multiscale %}
wsclean_image11.argument.multiscale-scales                 =   0
{% endif %}
{% if wsclean_nchannels_selfcal > 3 %}
wsclean_image11.argument.deconvolution-channels            =   3
wsclean_image11.argument.fit-spectral-pol                  =   3
{% endif %}
wsclean_image11.argument.weighting-rank-filter             =   3
{% if facetselfcal_wsclean_nwavelengths > 0.0 %}
wsclean_image11.argument.baseline-averaging                =   {{ facetselfcal_wsclean_nwavelengths }}
{% endif %}

# make a mapfile with the root-name of the WSClean image, length = 1
create_imagebase_map11.control.kind                        =   plugin
create_imagebase_map11.control.type                        =   trimMapfile
create_imagebase_map11.control.mapfile_in                  =   wsclean_image11.output.wsclean_image11-image.fits.mapfile
create_imagebase_map11.control.trim                        =   -
create_imagebase_map11.control.mapfile_dir                 =   input.output.mapfile_dir
create_imagebase_map11.control.filename                    =   wsclean_image11_image_rootname.mapfile

# make a mapfile with the name of the WSClean image, length = 1
adjust_wsclean_mapfile11.control.kind                      =   plugin
adjust_wsclean_mapfile11.control.type                      =   appendMapfile
adjust_wsclean_mapfile11.control.mapfile_in                =   create_imagebase_map11.output.mapfile
adjust_wsclean_mapfile11.control.append                    =   {{ wsclean_suffix }}
adjust_wsclean_mapfile11.control.mapfile_dir               =   input.output.mapfile_dir
adjust_wsclean_mapfile11.control.filename                  =   wsclean_image11_imagename.mapfile

# generate a clean-mask from first image, length = 1
mask1.control.type                                         =   make_clean_mask
mask1.control.mapfile_in                                   =   adjust_wsclean_mapfile11.output.mapfile
mask1.control.inputkey                                     =   imagefile
mask1.control.outputkey                                    =   maskfile
mask1.argument.flags                                       =   [imagefile,maskfile]
mask1.argument.region_file                                 =   {{ region_selfcal }}
mask1.argument.threshpix                                   =   8
mask1.argument.threshisl                                   =   7
mask1.argument.iterate_threshold                           =   True
mask1.argument.atrous_do                                   =   {{ atrous_do }}
mask1.argument.rmsbox                                      =   (80,20)
mask1.argument.adaptive_rmsbox                             =   True
mask1.argument.trim_by                                     =   0.4
mask1.argument.img_format                                  =   fits
mask1.argument.threshold_format                            =   str_with_units
mask1.argument.use_adaptive_threshold                      =   {{ use_selfcal_adaptive_threshold }}

# image the virtual concatenated data again with wsclean, length = 1
wsclean_image12.control.type                               =   wsclean
{% if use_selfcal_clean_threshold %}
wsclean_image12.control.mapfiles_in                        =   [create_compressed_mapfile1.output.mapfile,mask1.output.mapfile,mask1.output.threshold_5sig.mapfile]
wsclean_image12.control.inputkeys                          =   [msfile,fitsmask,threshold]
wsclean_image12.argument.threshold                         =   threshold
wsclean_image12.argument.niter                             =   10000
{% else %}
wsclean_image12.control.mapfiles_in                        =   [create_compressed_mapfile1.output.mapfile,mask1.output.mapfile]
wsclean_image12.control.inputkeys                          =   [msfile,fitsmask]
wsclean_image12.argument.threshold                         =   0.0
wsclean_image12.argument.niter                             =   1000
{% endif %}
wsclean_image12.argument.flags                             =   [-no-update-model-required,-multiscale,-fitbeam,-reorder,-joinchannels,msfile]
wsclean_image12.argument.fitsmask                          =   fitsmask
wsclean_image12.argument.size                              =   {{ cal_imsize }} {{ cal_imsize }}
wsclean_image12.argument.pol                               =   I
wsclean_image12.argument.weight                            =   briggs {{ robust_selfcal }}
wsclean_image12.argument.mgain                             =   0.6
wsclean_image12.argument.cleanborder                       =   0
wsclean_image12.argument.minuv-l                           =   {{ selfcal_min_uv_lambda }}
wsclean_image12.argument.scale                             =   {{ cellsize_selfcal_deg }}
wsclean_image12.argument.channelsout                       =   {{ wsclean_nchannels_selfcal }}
wsclean_image12.argument.mem                               =   {{ max_percent_memory_per_proc_single }}
wsclean_image12.argument.j                                 =   {{ max_cpus_per_proc_single }}
wsclean_image12.argument.tempdir                           =   {{ local_dir }}
{% if not wsclean_selfcal_multiscale %}
wsclean_image12.argument.multiscale-scales                 =   0
{% endif %}
{% if wsclean_nchannels_selfcal > 3 %}
wsclean_image12.argument.deconvolution-channels            =   3
wsclean_image12.argument.fit-spectral-pol                  =   3
{% endif %}
wsclean_image12.argument.weighting-rank-filter             =   3
{% if facetselfcal_wsclean_nwavelengths > 0.0 %}
wsclean_image12.argument.baseline-averaging                =   {{ facetselfcal_wsclean_nwavelengths }}
{% endif %}

# make a mapfile with the root-name of the WSClean image, length = 1
create_imagebase_map12.control.kind                        =   plugin
create_imagebase_map12.control.type                        =   trimMapfile
create_imagebase_map12.control.mapfile_in                  =   wsclean_image12.output.wsclean_image12-image.fits.mapfile
create_imagebase_map12.control.trim                        =   -
create_imagebase_map12.control.mapfile_dir                 =   input.output.mapfile_dir
create_imagebase_map12.control.filename                    =   wsclean_image12_image_rootname.mapfile

# expand the mapfile of the model image to all files, length = ntimes
create_expanded_model1_mapfile.control.kind                =   plugin
create_expanded_model1_mapfile.control.type                =   expandMapfile
create_expanded_model1_mapfile.control.mapfile_in          =   create_imagebase_map12.output.mapfile
create_expanded_model1_mapfile.control.mapfile_to_match    =   regroup_concat_data_map.output.mapfile
create_expanded_model1_mapfile.control.mapfile_dir         =   input.output.mapfile_dir
create_expanded_model1_mapfile.control.filename            =   expand_wsclean_model1.mapfile

## pad the model image with zeros, length = 1
pad_selfcal_model1_images.control.type                     =   pad_image
pad_selfcal_model1_images.control.mapfile_in               =   create_imagebase_map12.output.mapfile
pad_selfcal_model1_images.control.inputkey                 =   imagefile
pad_selfcal_model1_images.argument.flags                   =   [imagefile,{{ wsclean_patch_model_padding }}]

# predict model visibilities, length = ntimes
wsclean_ft1.control.type                                   =   wsclean_ft
wsclean_ft1.control.mapfiles_in                            =   [regroup_concat_data_map.output.mapfile,create_expanded_model1_mapfile.output.mapfile,expand_selfcal_model_size_map.output.mapfile]
wsclean_ft1.control.inputkeys                              =   [msfile,name,size]
wsclean_ft1.argument.flags                                 =   [-predict,msfile]
wsclean_ft1.argument.size                                  =   {{ cal_imsize }} {{ cal_imsize }}
wsclean_ft1.argument.scale                                 =   {{ cellsize_selfcal_deg }}
wsclean_ft1.argument.mem                                   =   {{ max_percent_memory_per_proc_ntimes }}
wsclean_ft1.argument.channelsout                           =   {{ wsclean_nchannels_selfcal }}
wsclean_ft1.argument.j                                     =   {{ max_cpus_per_proc_ntimes }}
wsclean_ft1.argument.tempdir                               =   {{ local_dir }}

# switch "normal" weights with BL-averaged weights, length = ntimes * num_cal_blocks
switch_weights_col3.control.type                           =   switch_columns
switch_weights_col3.control.mapfile_in                     =   concat_data.output.mapfile
switch_weights_col3.control.inputkey                       =   msfiles
switch_weights_col3.argument.flags                         =   [msfiles,WEIGHT_SPECTRUM,{{ blavg_weight_column }}]

# remove any existing parmdbs before solving, length = ntimes * num_cal_blocks
remove_parmdbs2.control.type                               =   remove_file
remove_parmdbs2.control.mapfile_in                         =   make_fast_phase_parmdb_map.output.mapfile
remove_parmdbs2.control.inputkey                           =   parmdb
remove_parmdbs2.argument.flags                             =   [-rf,parmdb]

# run GainCal with model column on freq-concatenated files, to solve for (fast) phases, length = ntimes * num_cal_blocks
# note: for now, we use the uvwflagger to exclude baselines shorter than solve_min_uv_lambda. Once
# GainCal has a filter parameter, we can switch to that
solve_phaseonly2.control.type                              =   dppp_inplace
solve_phaseonly2.control.mapfiles_in                       =   [concat_data.output.mapfile,make_fast_phase_parmdb_map.output.mapfile]
solve_phaseonly2.control.inputkeys                         =   [msin,parmdb]
solve_phaseonly2.argument.numthreads                       =   {{ max_cpus_per_proc_ntimes }}
solve_phaseonly2.argument.msin.datacolumn                  =   {{ data_column }}
solve_phaseonly2.argument.msout                            =   .
solve_phaseonly2.argument.steps                            =   [uvcut,solvetec]
solve_phaseonly2.argument.uvcut.type                       =   uvwflagger
solve_phaseonly2.argument.uvcut.uvlambdamin                =   {{ solve_min_uv_lambda }}
solve_phaseonly2.argument.solvetec.type                    =   gaincal
<<<<<<< HEAD
solve_phaseonly2.argument.solvetec.caltype                 =   tecandphase
=======
{% if preapply_solve_tec_only %}
solve_phaseonly2.argument.solvetec.caltype                 =   tec
{% else %}
solve_phaseonly2.argument.solvetec.caltype                 =   tecandphase
{% endif %}
>>>>>>> 816ea133
solve_phaseonly2.argument.solvetec.parmdb                  =   parmdb
solve_phaseonly2.argument.solvetec.usemodelcolumn          =   True
solve_phaseonly2.argument.solvetec.solint                  =   {{ solint_time_p }}
solve_phaseonly2.argument.solvetec.nchan                   =   {{ solint_freq_a }}

# switch the weigthts back, length = ntimes * num_cal_blocks
switch_weights_col4.control.type                           =   switch_columns
switch_weights_col4.control.mapfile_in                     =   concat_data.output.mapfile
switch_weights_col4.control.inputkey                       =   msfiles
switch_weights_col4.argument.flags                         =   [msfiles,WEIGHT_SPECTRUM,{{ blavg_weight_column }}]

########## end of second round of selfcal
########## start of third round of selfcal

# apply the previous calibration and average, length = ntimes * num_cal_blocks
apply_phaseonly2.control.type                              =   dppp
apply_phaseonly2.control.opts.mapfiles_in                  =   [concat_data.output.mapfile,make_fast_phase_parmdb_map.output.mapfile]
apply_phaseonly2.control.opts.inputkeys                    =   [msin,parmdb]
apply_phaseonly2.argument.numthreads                       =   {{ max_cpus_per_io_proc_ntimes }}
apply_phaseonly2.argument.msin.datacolumn                  =   DATA
apply_phaseonly2.argument.msout.overwrite                  =   True
apply_phaseonly2.argument.msout.writefullresflag           =   False
apply_phaseonly2.argument.local_scratch_dir                =   {{ local_dir }}
{% if preapply_solve_tec_only %}
apply_phaseonly2.argument.steps                            =   [correct_fast1,avg]
{% else %}
apply_phaseonly2.argument.steps                            =   [correct_fast1,correct_fast2,avg]
{% endif %}
apply_phaseonly2.argument.correct_fast1.type               =   applycal
apply_phaseonly2.argument.correct_fast1.parmdb             =   parmdb
apply_phaseonly2.argument.correct_fast1.correction         =   tec
apply_phaseonly2.argument.correct_fast1.invert             =   True
{% if not preapply_solve_tec_only %}
apply_phaseonly2.argument.correct_fast2.type               =   applycal
apply_phaseonly2.argument.correct_fast2.parmdb             =   parmdb
apply_phaseonly2.argument.correct_fast2.correction         =   commonscalarphase
apply_phaseonly2.argument.correct_fast2.invert             =   True
{% endif %}
apply_phaseonly2.argument.avg.type                         =   squash
apply_phaseonly2.argument.avg.freqstep                     =   1
apply_phaseonly2.argument.avg.timestep                     =   {{ facetselfcal_timestep }}

# make compressed mapfile of averaged data, length = 1
create_compressed_mapfile2.control.kind                    =   plugin
create_compressed_mapfile2.control.type                    =   compressMapfile
create_compressed_mapfile2.control.mapfile_in              =   apply_phaseonly2.output.mapfile
create_compressed_mapfile2.control.mapfile_dir             =   input.output.mapfile_dir
create_compressed_mapfile2.control.filename                =   image2_input.mapfile

# image the virtual concatenated data with wsclean, length = 1
wsclean_image21.control.type                               =   wsclean
wsclean_image21.control.mapfiles_in                        =   [create_compressed_mapfile2.output.mapfile,premask_selfcal.output.mapfile]
wsclean_image21.control.inputkeys                          =   [msfile,fitsmask]
wsclean_image21.argument.flags                             =   [-no-update-model-required,-multiscale,-fitbeam,-reorder,-joinchannels,msfile]
wsclean_image21.argument.fitsmask                          =   fitsmask
wsclean_image21.argument.size                              =   {{ cal_imsize }} {{ cal_imsize }}
wsclean_image21.argument.niter                             =   1000
wsclean_image21.argument.threshold                         =   0.0
wsclean_image21.argument.pol                               =   I
wsclean_image21.argument.weight                            =   briggs {{ robust_selfcal }}
wsclean_image21.argument.mgain                             =   0.6
wsclean_image21.argument.cleanborder                       =   0
wsclean_image21.argument.minuv-l                           =   {{ selfcal_min_uv_lambda }}
wsclean_image21.argument.scale                             =   {{ cellsize_selfcal_deg }}
wsclean_image21.argument.channelsout                       =   {{ wsclean_nchannels_selfcal }}
wsclean_image21.argument.mem                               =   {{ max_percent_memory_per_proc_single }}
wsclean_image21.argument.j                                 =   {{ max_cpus_per_proc_single }}
wsclean_image21.argument.tempdir                           =   {{ local_dir }}
{% if not wsclean_selfcal_multiscale %}
wsclean_image21.argument.multiscale-scales                 =   0
{% endif %}
{% if wsclean_nchannels_selfcal > 3 %}
wsclean_image21.argument.deconvolution-channels            =   3
wsclean_image21.argument.fit-spectral-pol                  =   3
{% endif %}
wsclean_image21.argument.weighting-rank-filter             =   3
{% if facetselfcal_wsclean_nwavelengths > 0.0 %}
wsclean_image21.argument.baseline-averaging                =   {{ facetselfcal_wsclean_nwavelengths }}
{% endif %}

# make a mapfile with the root-name of the WSClean image, length = 1
create_imagebase_map21.control.kind                        =   plugin
create_imagebase_map21.control.type                        =   trimMapfile
create_imagebase_map21.control.mapfile_in                  =   wsclean_image21.output.wsclean_image21-image.fits.mapfile
create_imagebase_map21.control.trim                        =   -
create_imagebase_map21.control.mapfile_dir                 =   input.output.mapfile_dir
create_imagebase_map21.control.filename                    =   wsclean_image21_image_rootname.mapfile

# make a mapfile with the name of the WSClean image, length = 1
adjust_wsclean_mapfile21.control.kind                      =   plugin
adjust_wsclean_mapfile21.control.type                      =   appendMapfile
adjust_wsclean_mapfile21.control.mapfile_in                =   create_imagebase_map21.output.mapfile
adjust_wsclean_mapfile21.control.append                    =   {{ wsclean_suffix }}
adjust_wsclean_mapfile21.control.mapfile_dir               =   input.output.mapfile_dir
adjust_wsclean_mapfile21.control.filename                  =   wsclean_image21_imagename.mapfile

# generate a clean-mask from first image, length = 1
mask2.control.type                                         =   make_clean_mask
mask2.control.mapfile_in                                   =   adjust_wsclean_mapfile21.output.mapfile
mask2.control.inputkey                                     =   imagefile
mask2.control.outputkey                                    =   maskfile
mask2.argument.flags                                       =   [imagefile,maskfile]
mask2.argument.region_file                                 =   {{ region_selfcal }}
mask2.argument.threshpix                                   =   8
mask2.argument.threshisl                                   =   7
mask2.argument.iterate_threshold                           =   True
mask2.argument.atrous_do                                   =   {{ atrous_do }}
mask2.argument.rmsbox                                      =   (80,20)
mask2.argument.adaptive_rmsbox                             =   True
mask2.argument.trim_by                                     =   0.4
mask2.argument.img_format                                  =   fits
mask2.argument.threshold_format                            =   str_with_units
mask2.argument.use_adaptive_threshold                      =   {{ use_selfcal_adaptive_threshold }}

# image the virtual concatenated data again with wsclean, length = 1
wsclean_image22.control.type                               =   wsclean
{% if use_selfcal_clean_threshold %}
wsclean_image22.control.mapfiles_in                        =   [create_compressed_mapfile2.output.mapfile,mask2.output.mapfile,mask2.output.threshold_5sig.mapfile]
wsclean_image22.control.inputkeys                          =   [msfile,fitsmask,threshold]
wsclean_image22.argument.threshold                         =   threshold
wsclean_image22.argument.niter                             =   10000
{% else %}
wsclean_image22.control.mapfiles_in                        =   [create_compressed_mapfile2.output.mapfile,mask2.output.mapfile]
wsclean_image22.control.inputkeys                          =   [msfile,fitsmask]
wsclean_image22.argument.threshold                         =   0.0
wsclean_image22.argument.niter                             =   1000
{% endif %}
wsclean_image22.argument.flags                             =   [-no-update-model-required,-multiscale,-fitbeam,-reorder,-joinchannels,msfile]
wsclean_image22.argument.fitsmask                          =   fitsmask
wsclean_image22.argument.size                              =   {{ cal_imsize }} {{ cal_imsize }}
wsclean_image22.argument.pol                               =   I
wsclean_image22.argument.weight                            =   briggs {{ robust_selfcal }}
wsclean_image22.argument.mgain                             =   0.6
wsclean_image22.argument.cleanborder                       =   0
wsclean_image22.argument.minuv-l                           =   {{ selfcal_min_uv_lambda }}
wsclean_image22.argument.scale                             =   {{ cellsize_selfcal_deg }}
wsclean_image22.argument.channelsout                       =   {{ wsclean_nchannels_selfcal }}
wsclean_image22.argument.mem                               =   {{ max_percent_memory_per_proc_single }}
wsclean_image22.argument.j                                 =   {{ max_cpus_per_proc_single }}
wsclean_image22.argument.tempdir                           =   {{ local_dir }}
{% if not wsclean_selfcal_multiscale %}
wsclean_image22.argument.multiscale-scales                 =   0
{% endif %}
{% if wsclean_nchannels_selfcal > 3 %}
wsclean_image22.argument.deconvolution-channels            =   3
wsclean_image22.argument.fit-spectral-pol                  =   3
{% endif %}
wsclean_image22.argument.weighting-rank-filter             =   3
{% if facetselfcal_wsclean_nwavelengths > 0.0 %}
wsclean_image22.argument.baseline-averaging                =   {{ facetselfcal_wsclean_nwavelengths }}
{% endif %}

# make a mapfile with the root-name of the WSClean image, length = 1
create_imagebase_map22.control.kind                        =   plugin
create_imagebase_map22.control.type                        =   trimMapfile
create_imagebase_map22.control.mapfile_in                  =   wsclean_image22.output.wsclean_image22-image.fits.mapfile
create_imagebase_map22.control.trim                        =   -
create_imagebase_map22.control.mapfile_dir                 =   input.output.mapfile_dir
create_imagebase_map22.control.filename                    =   wsclean_image22_image_rootname.mapfile

# expand the mapfile of the model image to all files, length = ntimes
create_expanded_model2_mapfile.control.kind                =   plugin
create_expanded_model2_mapfile.control.type                =   expandMapfile
create_expanded_model2_mapfile.control.mapfile_in          =   create_imagebase_map22.output.mapfile
create_expanded_model2_mapfile.control.mapfile_to_match    =   regroup_concat_data_map.output.mapfile
create_expanded_model2_mapfile.control.mapfile_dir         =   input.output.mapfile_dir
create_expanded_model2_mapfile.control.filename            =   expand_wsclean_model1.mapfile

# pad the model image with zeros, length = 1
pad_selfcal_model2_images.control.type                     =   pad_image
pad_selfcal_model2_images.control.mapfile_in               =   create_imagebase_map22.output.mapfile
pad_selfcal_model2_images.control.inputkey                 =   imagefile
pad_selfcal_model2_images.argument.flags                   =   [imagefile,{{ wsclean_patch_model_padding }}]

# predict model visibilities, length = ntimes
wsclean_ft2.control.type                                   =   wsclean_ft
wsclean_ft2.control.mapfiles_in                            =   [regroup_concat_data_map.output.mapfile,create_expanded_model2_mapfile.output.mapfile,expand_selfcal_model_size_map.output.mapfile]
wsclean_ft2.control.inputkeys                              =   [msfile,name,size]
wsclean_ft2.argument.flags                                 =   [-predict,msfile]
wsclean_ft2.argument.size                                  =   {{ cal_imsize }} {{ cal_imsize }}
wsclean_ft2.argument.scale                                 =   {{ cellsize_selfcal_deg }}
wsclean_ft2.argument.mem                                   =   {{ max_percent_memory_per_proc_ntimes }}
wsclean_ft2.argument.channelsout                           =   {{ wsclean_nchannels_selfcal }}
wsclean_ft2.argument.j                                     =   {{ max_cpus_per_proc_ntimes }}
wsclean_ft2.argument.tempdir                               =   {{ local_dir }}

# switch "normal" weights with BL-averaged weights, length = ntimes * num_cal_blocks
switch_weights_col5.control.type                           =   switch_columns
switch_weights_col5.control.mapfile_in                     =   concat_data.output.mapfile
switch_weights_col5.control.inputkey                       =   msfiles
switch_weights_col5.argument.flags                         =   [msfiles,WEIGHT_SPECTRUM,{{ blavg_weight_column }}]

# remove any existing parmdbs before solving, length = ntimes * num_cal_blocks
remove_parmdbs11.control.type                              =   remove_file
remove_parmdbs11.control.mapfile_in                        =   make_fast_phase_parmdb_map.output.mapfile
remove_parmdbs11.control.inputkey                          =   parmdb
remove_parmdbs11.argument.flags                            =   [-rf,parmdb]

# run GainCal with model column on freq-concatenated files, to solve for (fast) phases, length = ntimes * num_cal_blocks
# note: for now, we use the uvwflagger to exclude baselines shorter than solve_min_uv_lambda. Once
# GainCal has a filter parameter, we can switch to that
solve_ampphase11.control.type                              =   dppp_inplace
solve_ampphase11.control.mapfiles_in                       =   [concat_data.output.mapfile,make_fast_phase_parmdb_map.output.mapfile]
solve_ampphase11.control.inputkeys                         =   [msin,parmdb]
solve_ampphase11.argument.numthreads                       =   {{ max_cpus_per_proc_ntimes }}
solve_ampphase11.argument.msin.datacolumn                  =   {{ data_column }}
solve_ampphase11.argument.msout                            =   .
solve_ampphase11.argument.steps                            =   [uvcut,solvetec]
solve_ampphase11.argument.uvcut.type                       =   uvwflagger
solve_ampphase11.argument.uvcut.uvlambdamin                =   {{ solve_min_uv_lambda }}
solve_ampphase11.argument.solvetec.type                    =   gaincal
<<<<<<< HEAD
solve_ampphase11.argument.solvetec.caltype                 =   tecandphase
=======
{% if preapply_solve_tec_only %}
solve_ampphase11.argument.solvetec.caltype                 =   tec
{% else %}
solve_ampphase11.argument.solvetec.caltype                 =   tecandphase
{% endif %}
>>>>>>> 816ea133
solve_ampphase11.argument.solvetec.parmdb                  =   parmdb
solve_ampphase11.argument.solvetec.usemodelcolumn          =   True
solve_ampphase11.argument.solvetec.solint                  =   {{ solint_time_p }}
solve_ampphase11.argument.solvetec.nchan                   =   {{ solint_freq_a }}

# switch weights back, length = ntimes * num_cal_blocks
switch_weights_col6.control.type                           =   switch_columns
switch_weights_col6.control.mapfile_in                     =   concat_data.output.mapfile
switch_weights_col6.control.inputkey                       =   msfiles
switch_weights_col6.argument.flags                         =   [msfiles,WEIGHT_SPECTRUM,{{ blavg_weight_column }}]

# apply the phase-only solutions from the previous calibration, length = ntimes * num_cal_blocks
apply_ampphase11.control.type                              =   dppp_inplace
apply_ampphase11.control.opts.mapfiles_in                  =   [concat_data.output.mapfile,make_fast_phase_parmdb_map.output.mapfile]
apply_ampphase11.control.opts.inputkeys                    =   [msin,parmdb]
apply_ampphase11.argument.numthreads                       =   {{ max_cpus_per_proc_ntimes }}
apply_ampphase11.argument.msin.datacolumn                  =   DATA
apply_ampphase11.argument.msout                            =   .
apply_ampphase11.argument.msout.datacolumn                 =   CORRECTED_DATA
{% if preapply_solve_tec_only %}
apply_ampphase11.argument.steps                            =   [correct_fast1]
{% else %}
apply_ampphase11.argument.steps                            =   [correct_fast1,correct_fast2]
{% endif %}
apply_ampphase11.argument.correct_fast1.type               =   applycal
apply_ampphase11.argument.correct_fast1.parmdb             =   parmdb
apply_ampphase11.argument.correct_fast1.correction         =   tec
apply_ampphase11.argument.correct_fast1.invert             =   True
{% if not preapply_solve_tec_only %}
apply_ampphase11.argument.correct_fast2.type               =   applycal
apply_ampphase11.argument.correct_fast2.parmdb             =   parmdb
apply_ampphase11.argument.correct_fast2.correction         =   commonscalarphase
apply_ampphase11.argument.correct_fast2.invert             =   True
{% endif %}

# generate mapfile for the slow-gain parmDBs generated in the solve_ampphase12 step
make_slow_gain_parmdb_map.control.kind                     =  plugin
make_slow_gain_parmdb_map.control.type                     =  createMapfile
make_slow_gain_parmdb_map.control.method                   =  add_suffix_to_file
make_slow_gain_parmdb_map.control.mapfile_in               =  concat_data.output.mapfile
make_slow_gain_parmdb_map.control.add_suffix_to_file       =  /instrument_slow
make_slow_gain_parmdb_map.control.mapfile_dir              =  input.output.mapfile_dir
make_slow_gain_parmdb_map.control.filename                 =  slow_parmdb.mapfile

# remove any existing parmdbs before solving, length = ntimes * num_cal_blocks
remove_parmdbs12.control.type                              =   remove_file
remove_parmdbs12.control.mapfile_in                        =   make_slow_gain_parmdb_map.output.mapfile
remove_parmdbs12.control.inputkey                          =   parmdb
remove_parmdbs12.argument.flags                            =   [-rf,parmdb]

# run GainCal with model column on freq-concatenated files, to solve for (slow) amplitudes, length = ntimes
# note: for now, we use the uvwflagger to exclude baselines shorter than solve_min_uv_lambda. Once
# GainCal has a filter parameter, we can switch to that
solve_ampphase12.control.type                              =   dppp_inplace
solve_ampphase12.control.mapfiles_in                       =   [concat_data.output.mapfile,make_slow_gain_parmdb_map.output.mapfile]
solve_ampphase12.control.inputkeys                         =   [msin,parmdb]
solve_ampphase12.argument.numthreads                       =   {{ max_cpus_per_proc_ntimes }}
solve_ampphase12.argument.msin.datacolumn                  =   CORRECTED_DATA
solve_ampphase12.argument.msout                            =   .
solve_ampphase12.argument.steps                            =   [uvcut,solvegain]
solve_ampphase12.argument.uvcut.type                       =   uvwflagger
solve_ampphase12.argument.uvcut.uvlambdamin                =   {{ solve_min_uv_lambda }}
solve_ampphase12.argument.solvegain.type                   =   gaincal
solve_ampphase12.argument.solvegain.caltype                =   {{ selfcal_caltype }}
solve_ampphase12.argument.solvegain.parmdb                 =   parmdb
solve_ampphase12.argument.solvegain.usemodelcolumn         =   True
solve_ampphase12.argument.solvegain.solint                 =   {{ solint_time_a }}
solve_ampphase12.argument.solvegain.nchan                  =   {{ solint_freq_a }}

# merge the parmDBs with the amplitude solutions into one, length = 1
merge_amp_parmdbs1.control.type                            =   merge_parmdbs_in_time
merge_amp_parmdbs1.control.mapfile_in                      =   concat_data_compressed_mapfile.output.mapfile
merge_amp_parmdbs1.control.inputkey                        =   mslist
merge_amp_parmdbs1.control.outputkey                       =   outparmdb
merge_amp_parmdbs1.argument.flags                          =   [mslist,instrument_slow,outparmdb]

# smooth the amplitues in the merged parmDB, length = 1
# smooth_amps uses only ANTENNA subtable of inputms, so it should work on virtual concatenated MS
smooth_amp1.control.type                                   =   {{ smooth_amps_task }}
smooth_amp1.control.mapfile_in                             =   merge_amp_parmdbs1.output.mapfile
smooth_amp1.control.inputkey                               =   ampparmdb
smooth_amp1.control.outputkey                              =   outparmdb
smooth_amp1.control.arguments                              =   [ampparmdb,outparmdb]

# expand the mapfile with the smoothd parmDB to all time-steps, length = ntimes * num_cal_blocks
expand_smoothed_amp1_parmdb_map.control.kind               =   plugin
expand_smoothed_amp1_parmdb_map.control.type               =   expandMapfile
expand_smoothed_amp1_parmdb_map.control.mapfile_in         =   smooth_amp1.output.mapfile
expand_smoothed_amp1_parmdb_map.control.mapfile_to_match   =   concat_data.output.mapfile
expand_smoothed_amp1_parmdb_map.control.mapfile_dir        =   input.output.mapfile_dir
expand_smoothed_amp1_parmdb_map.control.filename           =   expand_amp1_smoothed_parmdbs.mapfile

# apply the smoothed amplitudes and average, length = ntimes * num_cal_blocks
apply_amp1.control.type                                    =   dppp
apply_amp1.control.opts.mapfiles_in                        =   [concat_data.output.mapfile,expand_smoothed_amp1_parmdb_map.output.mapfile]
apply_amp1.control.opts.inputkeys                          =   [msin,parmdb]
apply_amp1.argument.numthreads                             =   {{ max_cpus_per_io_proc_ntimes }}
apply_amp1.argument.msin.datacolumn                        =   CORRECTED_DATA
apply_amp1.argument.msout.overwrite                        =   True
apply_amp1.argument.msout.writefullresflag                 =   False
apply_amp1.argument.local_scratch_dir                      =   {{ local_dir }}
apply_amp1.argument.steps                                  =   [correct_slow,avg]
apply_amp1.argument.correct_slow.type                      =   applycal
apply_amp1.argument.correct_slow.parmdb                    =   parmdb
apply_amp1.argument.correct_slow.invert                    =   True
apply_amp1.argument.avg.type                               =   squash
apply_amp1.argument.avg.freqstep                           =   1
apply_amp1.argument.avg.timestep                           =   {{ facetselfcal_timestep }}

########## end of third round of selfcal
########## start of fourth round of selfcal

# make compressed mapfile of averaged data, length = 1
create_compressed_mapfile3.control.kind                    =   plugin
create_compressed_mapfile3.control.type                    =   compressMapfile
create_compressed_mapfile3.control.mapfile_in              =   apply_amp1.output.mapfile
create_compressed_mapfile3.control.mapfile_dir             =   input.output.mapfile_dir
create_compressed_mapfile3.control.filename                =   image3_input.mapfile

# image the virtual concatenated data with wsclean, length = 1
wsclean_image31.control.type                               =   wsclean
wsclean_image31.control.mapfiles_in                        =   [create_compressed_mapfile3.output.mapfile,premask_selfcal.output.mapfile]
wsclean_image31.control.inputkeys                          =   [msfile,fitsmask]
wsclean_image31.argument.flags                             =   [-no-update-model-required,-multiscale,-fitbeam,-reorder,-joinchannels,msfile]
wsclean_image31.argument.fitsmask                          =   fitsmask
wsclean_image31.argument.size                              =   {{ cal_imsize }} {{ cal_imsize }}
wsclean_image31.argument.niter                             =   1000
wsclean_image31.argument.threshold                         =   0.0
wsclean_image31.argument.pol                               =   I
wsclean_image31.argument.weight                            =   briggs {{ robust_selfcal }}
wsclean_image31.argument.mgain                             =   0.6
wsclean_image31.argument.cleanborder                       =   0
wsclean_image31.argument.minuv-l                           =   {{ selfcal_min_uv_lambda }}
wsclean_image31.argument.scale                             =   {{ cellsize_selfcal_deg }}
wsclean_image31.argument.channelsout                       =   {{ wsclean_nchannels_selfcal }}
wsclean_image31.argument.mem                               =   {{ max_percent_memory_per_proc_single }}
wsclean_image31.argument.j                                 =   {{ max_cpus_per_proc_single }}
wsclean_image31.argument.tempdir                           =   {{ local_dir }}
{% if not wsclean_selfcal_multiscale %}
wsclean_image31.argument.multiscale-scales                 =   0
{% endif %}
{% if wsclean_nchannels_selfcal > 3 %}
wsclean_image21.argument.deconvolution-channels            =   3
wsclean_image21.argument.fit-spectral-pol                  =   3
{% endif %}
wsclean_image31.argument.weighting-rank-filter             =   3
{% if facetselfcal_wsclean_nwavelengths > 0.0 %}
wsclean_image31.argument.baseline-averaging                =   {{ facetselfcal_wsclean_nwavelengths }}
{% endif %}

# make a mapfile with the root-name of the WSClean image, length = 1
create_imagebase_map31.control.kind                        =   plugin
create_imagebase_map31.control.type                        =   trimMapfile
create_imagebase_map31.control.mapfile_in                  =   wsclean_image31.output.wsclean_image31-image.fits.mapfile
create_imagebase_map31.control.trim                        =   -
create_imagebase_map31.control.mapfile_dir                 =   input.output.mapfile_dir
create_imagebase_map31.control.filename                    =   wsclean_image31_image_rootname.mapfile

# make a mapfile with the name of the WSClean image, length = 1
adjust_wsclean_mapfile31.control.kind                      =   plugin
adjust_wsclean_mapfile31.control.type                      =   appendMapfile
adjust_wsclean_mapfile31.control.mapfile_in                =   create_imagebase_map31.output.mapfile
adjust_wsclean_mapfile31.control.append                    =   {{ wsclean_suffix }}
adjust_wsclean_mapfile31.control.mapfile_dir               =   input.output.mapfile_dir
adjust_wsclean_mapfile31.control.filename                  =   wsclean_image31_imagename.mapfile

# generate a clean-mask from first image, length = 1
mask3.control.type                                         =   make_clean_mask
mask3.control.mapfile_in                                   =   adjust_wsclean_mapfile31.output.mapfile
mask3.control.inputkey                                     =   imagefile
mask3.control.outputkey                                    =   maskfile
mask3.argument.flags                                       =   [imagefile,maskfile]
mask3.argument.region_file                                 =   {{ region_selfcal }}
mask3.argument.threshpix                                   =   10
mask3.argument.threshisl                                   =   10
mask3.argument.iterate_threshold                           =   True
mask3.argument.atrous_do                                   =   {{ atrous_do }}
mask3.argument.rmsbox                                      =   (80,20)
mask3.argument.adaptive_rmsbox                             =   True
mask3.argument.trim_by                                     =   0.4
mask3.argument.img_format                                  =   fits
mask3.argument.adaptive_thresh                             =   180
mask3.argument.threshold_format                            =   str_with_units
mask3.argument.use_adaptive_threshold                      =   {{ use_selfcal_adaptive_threshold }}

# image the virtual concatenated data again with wsclean, length = 1
wsclean_image32.control.type                               =   wsclean
{% if use_selfcal_clean_threshold %}
wsclean_image32.control.mapfiles_in                        =   [create_compressed_mapfile3.output.mapfile,mask3.output.mapfile,mask3.output.threshold_5sig.mapfile]
wsclean_image32.control.inputkeys                          =   [msfile,fitsmask,threshold]
wsclean_image32.argument.threshold                         =   threshold
wsclean_image32.argument.niter                             =   10000
{% else %}
wsclean_image32.control.mapfiles_in                        =   [create_compressed_mapfile3.output.mapfile,mask3.output.mapfile]
wsclean_image32.control.inputkeys                          =   [msfile,fitsmask]
wsclean_image32.argument.threshold                         =   0.0
wsclean_image32.argument.niter                             =   1000
{% endif %}
wsclean_image32.argument.flags                             =   [-no-update-model-required,-multiscale,-fitbeam,-reorder,-joinchannels,msfile]
wsclean_image32.argument.fitsmask                          =   fitsmask
wsclean_image32.argument.size                              =   {{ cal_imsize }} {{ cal_imsize }}
wsclean_image32.argument.pol                               =   I
wsclean_image32.argument.weight                            =   briggs {{ robust_selfcal }}
wsclean_image32.argument.mgain                             =   0.6
wsclean_image32.argument.cleanborder                       =   0
wsclean_image32.argument.minuv-l                           =   {{ selfcal_min_uv_lambda }}
wsclean_image32.argument.scale                             =   {{ cellsize_selfcal_deg }}
wsclean_image32.argument.channelsout                       =   {{ wsclean_nchannels_selfcal }}
wsclean_image32.argument.mem                               =   {{ max_percent_memory_per_proc_single }}
wsclean_image32.argument.j                                 =   {{ max_cpus_per_proc_single }}
wsclean_image32.argument.tempdir                           =   {{ local_dir }}
{% if not wsclean_selfcal_multiscale %}
wsclean_image32.argument.multiscale-scales                 =   0
{% endif %}
{% if wsclean_nchannels_selfcal > 3 %}
wsclean_image32.argument.deconvolution-channels            =   3
wsclean_image32.argument.fit-spectral-pol                  =   3
{% endif %}
wsclean_image32.argument.weighting-rank-filter             =   3
{% if facetselfcal_wsclean_nwavelengths > 0.0 %}
wsclean_image32.argument.baseline-averaging                =   {{ facetselfcal_wsclean_nwavelengths }}
{% endif %}

########## start of selfcal loop

# loop step
loop_ampcal.control.kind                                   =   loop
loop_ampcal.control.type                                   =   conditional
loop_ampcal.control.loopcount                              =   {{ loopcount }}
loop_ampcal.control.loopsteps                              =   [create_imagebase_map32,create_expanded_model3_mapfile,pad_selfcal_model3_images,wsclean_ft3,{% if pre_average %}switch_weights_col7,{% endif %}remove_parmdbs21,solve_ampphase21,{% if pre_average %}switch_weights_col8,{% endif %}apply_ampphase21,merge_phase_parmdbs,remove_parmdbs22,solve_ampphase22,merge_amp_parmdbs2,smooth_amp2,expand_smoothed_amp2_parmdb_map,apply_amp2,create_compressed_mapfile4,wsclean_image41,create_imagebase_map41,adjust_wsclean_mapfile41,mask4,wsclean_image42,create_imagebase_map42,adjust_wsclean_mapfile42,copy_image,check_image]

# make a mapfile with the root-name of the WSClean image, length = 1
create_imagebase_map32.control.kind                        =   plugin
create_imagebase_map32.control.type                        =   trimMapfile
create_imagebase_map32.control.mapfile_in                  =   wsclean_image32.output.wsclean_image32-image.fits.mapfile
create_imagebase_map32.control.trim                        =   -
create_imagebase_map32.control.mapfile_dir                 =   input.output.mapfile_dir
create_imagebase_map32.control.filename                    =   model3_rootnames.mapfile
create_imagebase_map32.control.counter                     =   loop_ampcal.output.counter

# expand the mapfile of the model image to all files, length = ntimes
create_expanded_model3_mapfile.control.kind                =   plugin
create_expanded_model3_mapfile.control.type                =   expandMapfile
create_expanded_model3_mapfile.control.mapfile_in          =   create_imagebase_map32.output.mapfile
create_expanded_model3_mapfile.control.mapfile_to_match    =   regroup_concat_data_map.output.mapfile
create_expanded_model3_mapfile.control.mapfile_dir         =   input.output.mapfile_dir
create_expanded_model3_mapfile.control.filename            =   expand_wsclean_model1.mapfile

# pad the model image with zeros, length = 1
pad_selfcal_model3_images.control.type                     =   pad_image
pad_selfcal_model3_images.control.mapfile_in               =   create_imagebase_map32.output.mapfile
pad_selfcal_model3_images.control.inputkey                 =   imagefile
pad_selfcal_model3_images.argument.flags                   =   [imagefile,{{ wsclean_patch_model_padding }}]

# predict model visibilities, length =  times
wsclean_ft3.control.type                                   =   wsclean_ft
wsclean_ft3.control.mapfiles_in                            =   [regroup_concat_data_map.output.mapfile,create_expanded_model3_mapfile.output.mapfile,expand_selfcal_model_size_map.output.mapfile]
wsclean_ft3.control.inputkeys                              =   [msfile,name,size]
wsclean_ft3.argument.flags                                 =   [-predict,msfile]
wsclean_ft3.argument.scale                                 =   {{ cellsize_selfcal_deg }}
wsclean_ft3.argument.mem                                   =   {{ max_percent_memory_per_proc_ntimes }}
wsclean_ft3.argument.channelsout                           =   {{ wsclean_nchannels_selfcal }}
wsclean_ft3.argument.j                                     =   {{ max_cpus_per_proc_ntimes }}
wsclean_ft3.argument.tempdir                               =   {{ local_dir }}

# switch "normal" weights with BL-averaged weights, length = ntimes
switch_weights_col7.control.type                           =   switch_columns
switch_weights_col7.control.mapfile_in                     =   concat_data.output.mapfile
switch_weights_col7.control.inputkey                       =   msfiles
switch_weights_col7.argument.flags                         =   [msfiles,WEIGHT_SPECTRUM,{{ blavg_weight_column }}]

# remove any existing parmdbs before solving, length = ntimes * num_cal_blocks
remove_parmdbs21.control.type                              =   remove_file
remove_parmdbs21.control.mapfile_in                        =   make_fast_phase_parmdb_map.output.mapfile
remove_parmdbs21.control.inputkey                          =   parmdb
remove_parmdbs21.argument.flags                            =   [-rf,parmdb]

# run GainCal with model column on freq-concatenated files, to solve for (fast) phases, length = ntimes * num_cal_blocks
# note: for now, we write out a new dataset even though it's never used, as this
# is the only way to add a uv cut without affecting the original dataset. Once
# GainCal has a filter parameter, we can use dppp_inplace instead and save on I/O
solve_ampphase21.control.type                              =   dppp
solve_ampphase21.control.mapfiles_in                       =   [concat_data.output.mapfile,make_fast_phase_parmdb_map.output.mapfile]
solve_ampphase21.control.inputkeys                         =   [msin,parmdb]
solve_ampphase21.argument.numthreads                       =   {{ max_cpus_per_io_proc_ntimes }}
solve_ampphase21.argument.msin.datacolumn                  =   {{ data_column }}
solve_ampphase21.argument.msout.overwrite                  =   True
solve_ampphase21.argument.msout.writefullresflag           =   False
solve_ampphase21.argument.local_scratch_dir                =   {{ local_dir }}
solve_ampphase21.argument.steps                            =   [uvcut,solvetec]
solve_ampphase21.argument.uvcut.type                       =   uvwflagger
solve_ampphase21.argument.uvcut.uvlambdamin                =   {{ solve_min_uv_lambda }}
solve_ampphase21.argument.solvetec.type                    =   gaincal
<<<<<<< HEAD
solve_ampphase21.argument.solvetec.caltype                 =   tecandphase
=======
{% if preapply_solve_tec_only %}
solve_ampphase21.argument.solvetec.caltype                 =   tec
{% else %}
solve_ampphase21.argument.solvetec.caltype                 =   tecandphase
{% endif %}
>>>>>>> 816ea133
solve_ampphase21.argument.solvetec.parmdb                  =   parmdb
solve_ampphase21.argument.solvetec.usemodelcolumn          =   True
solve_ampphase21.argument.solvetec.solint                  =   {{ solint_time_p }}
solve_ampphase21.argument.solvetec.nchan                   =   {{ solint_freq_a }}

# switch weights back, length = ntimes * num_cal_blocks
switch_weights_col8.control.type                           =   switch_columns
switch_weights_col8.control.mapfile_in                     =   concat_data.output.mapfile
switch_weights_col8.control.inputkey                       =   msfiles
switch_weights_col8.argument.flags                         =   [msfiles,WEIGHT_SPECTRUM,{{ blavg_weight_column }}]

# apply the phase-only solutions from the previous calibration, length = ntimes * num_cal_blocks
apply_ampphase21.control.type                              =   dppp_inplace
apply_ampphase21.control.opts.mapfiles_in                  =   [concat_data.output.mapfile,make_fast_phase_parmdb_map.output.mapfile]
apply_ampphase21.control.opts.inputkeys                    =   [msin,parmdb]
apply_ampphase21.argument.numthreads                       =   {{ max_cpus_per_proc_ntimes }}
apply_ampphase21.argument.msin.datacolumn                  =   DATA
apply_ampphase21.argument.msout                            =   .
apply_ampphase21.argument.msout.datacolumn                 =   CORRECTED_DATA
{% if preapply_solve_tec_only %}
apply_ampphase21.argument.steps                            =   [correct_fast1]
{% else %}
apply_ampphase21.argument.steps                            =   [correct_fast1,correct_fast2]
{% endif %}
apply_ampphase21.argument.correct_fast1.type               =   applycal
apply_ampphase21.argument.correct_fast1.parmdb             =   parmdb
apply_ampphase21.argument.correct_fast1.correction         =   tec
apply_ampphase21.argument.correct_fast1.invert             =   True
{% if not preapply_solve_tec_only %}
apply_ampphase21.argument.correct_fast2.type               =   applycal
apply_ampphase21.argument.correct_fast2.parmdb             =   parmdb
apply_ampphase21.argument.correct_fast2.correction         =   commonscalarphase
apply_ampphase21.argument.correct_fast2.invert             =   True
{% endif %}

# merge the parmDBs with the phase solutions into one, length = 1
# This is needed later when the loop is done and we want to apply the solutions to the original data
merge_phase_parmdbs.control.type                           =   merge_parmdbs_in_time
merge_phase_parmdbs.control.mapfile_in                     =   concat_data_compressed_mapfile.output.mapfile
merge_phase_parmdbs.control.inputkey                       =   mslist
merge_phase_parmdbs.control.outputkey                      =   outparmdb
merge_phase_parmdbs.argument.flags                         =   [mslist,instrument,outparmdb]

# remove any existing parmdbs before solving, length = ntimes * num_cal_blocks
remove_parmdbs22.control.type                              =   remove_file
remove_parmdbs22.control.mapfile_in                        =   make_slow_gain_parmdb_map.output.mapfile
remove_parmdbs22.control.inputkey                          =   parmdb
remove_parmdbs22.argument.flags                            =   [-rf,parmdb]

# run GainCal with model column on freq-concatenated files, to solve for (slow) amplitudes, length = ntimes * num_cal_blocks
# note: for now, we write out a new dataset even though it's never used, as this
# is the only way to add a uv cut without affecting the original dataset. Once
# GainCal has a filter parameter, we can use dppp_inplace instead and save on I/O
solve_ampphase22.control.type                              =   dppp
solve_ampphase22.control.mapfiles_in                       =   [concat_data.output.mapfile,make_slow_gain_parmdb_map.output.mapfile]
solve_ampphase22.control.inputkeys                         =   [msin,parmdb]
solve_ampphase22.argument.numthreads                       =   {{ max_cpus_per_io_proc_ntimes }}
solve_ampphase22.argument.msin.datacolumn                  =   CORRECTED_DATA
solve_ampphase22.argument.msout.overwrite                  =   True
solve_ampphase22.argument.msout.writefullresflag           =   False
solve_ampphase22.argument.local_scratch_dir                =   {{ local_dir }}
solve_ampphase22.argument.steps                            =   [uvcut,solvegain]
solve_ampphase22.argument.uvcut.type                       =   uvwflagger
solve_ampphase22.argument.uvcut.uvlambdamin                =   {{ solve_min_uv_lambda }}
solve_ampphase22.argument.solvegain.type                   =   gaincal
solve_ampphase22.argument.solvegain.caltype                =   {{ selfcal_caltype }}
solve_ampphase22.argument.solvegain.parmdb                 =   parmdb
solve_ampphase22.argument.solvegain.usemodelcolumn         =   True
solve_ampphase22.argument.solvegain.solint                 =   {{ solint_time_a }}
solve_ampphase22.argument.solvegain.nchan                  =   {{ solint_freq_a }}

# merge the parmDBs with the amplitude solutions into one, length = 1
# This is also used after the loop, but also now for smoothing the amplitudes
merge_amp_parmdbs2.control.type                            =   merge_parmdbs_in_time
merge_amp_parmdbs2.control.mapfile_in                      =   concat_data_compressed_mapfile.output.mapfile
merge_amp_parmdbs2.control.inputkey                        =   mslist
merge_amp_parmdbs2.control.outputkey                       =   outparmdb
merge_amp_parmdbs2.argument.flags                          =   [mslist,instrument_slow,outparmdb]

# smooth the amplitudes in the merged parmDB, length = 1
# smooth_amps uses only ANTENNA subtable of inputms, so it should work on virtual concatenated MS
smooth_amp2.control.type                                   =   {{ smooth_amps_task }}
smooth_amp2.control.mapfile_in                             =   merge_amp_parmdbs2.output.mapfile
smooth_amp2.control.inputkey                               =   ampparmdb
smooth_amp2.control.outputkey                              =   outparmdb
smooth_amp2.control.arguments                              =   [ampparmdb,outparmdb]

# expand the mapfile with the smoothd parmDB to all time-steps, length = ntimes * num_cal_blocks
expand_smoothed_amp2_parmdb_map.control.kind               =   plugin
expand_smoothed_amp2_parmdb_map.control.type               =   expandMapfile
expand_smoothed_amp2_parmdb_map.control.mapfile_in         =   smooth_amp2.output.mapfile
expand_smoothed_amp2_parmdb_map.control.mapfile_to_match   =   concat_data.output.mapfile
expand_smoothed_amp2_parmdb_map.control.mapfile_dir        =   input.output.mapfile_dir
expand_smoothed_amp2_parmdb_map.control.filename           =   expand_amp2_smoothed_parmdbs.mapfile

# apply the smoothed amplitudes and average, length = ntimes * num_cal_blocks
apply_amp2.control.type                                    =   dppp
apply_amp2.control.opts.mapfiles_in                        =   [concat_data.output.mapfile,expand_smoothed_amp2_parmdb_map.output.mapfile]
apply_amp2.control.opts.inputkeys                          =   [msin,parmdb]
apply_amp2.argument.numthreads                             =   {{ max_cpus_per_io_proc_ntimes }}
apply_amp2.argument.msin.datacolumn                        =   CORRECTED_DATA
apply_amp2.argument.msout.overwrite                        =   True
apply_amp2.argument.msout.writefullresflag                 =   False
apply_amp2.argument.local_scratch_dir                      =   {{ local_dir }}
apply_amp2.argument.steps                                  =   [correct_slow,avg]
apply_amp2.argument.correct_slow.type                      =   applycal
apply_amp2.argument.correct_slow.parmdb                    =   parmdb
apply_amp2.argument.correct_slow.invert                    =   True
apply_amp2.argument.avg.type                               =   squash
apply_amp2.argument.avg.freqstep                           =   1
apply_amp2.argument.avg.timestep                           =   {{ facetselfcal_timestep }}

########## end of fourth or of the looped round of selfcal

########## start of looped round of selfcal
########## make image to check if we can stop the loop, or as new model

# make compressed mapfile of averaged data, length = 1
create_compressed_mapfile4.control.kind                    =   plugin
create_compressed_mapfile4.control.type                    =   compressMapfile
create_compressed_mapfile4.control.mapfile_in              =   apply_amp2.output.mapfile
create_compressed_mapfile4.control.mapfile_dir             =   input.output.mapfile_dir
create_compressed_mapfile4.control.filename                =   image4_input.mapfile

# image the virtual concatenated data with wsclean, length = 1
wsclean_image41.control.type                               =   wsclean
wsclean_image41.control.mapfiles_in                        =   [create_compressed_mapfile4.output.mapfile,premask_selfcal.output.mapfile]
wsclean_image41.control.inputkeys                          =   [msfile,fitsmask]
wsclean_image41.argument.flags                             =   [-no-update-model-required,-multiscale,-fitbeam,-reorder,-joinchannels,msfile]
wsclean_image41.argument.fitsmask                          =   fitsmask
wsclean_image41.argument.size                              =   {{ cal_imsize }} {{ cal_imsize }}
wsclean_image41.argument.niter                             =   1000
wsclean_image41.argument.threshold                         =   0.0
wsclean_image41.argument.pol                               =   I
wsclean_image41.argument.weight                            =   briggs {{ robust_selfcal }}
wsclean_image41.argument.mgain                             =   0.6
wsclean_image41.argument.cleanborder                       =   0
wsclean_image41.argument.minuv-l                           =   {{ selfcal_min_uv_lambda }}
wsclean_image41.argument.scale                             =   {{ cellsize_selfcal_deg }}
wsclean_image41.argument.channelsout                       =   {{ wsclean_nchannels_selfcal }}
wsclean_image41.argument.mem                               =   {{ max_percent_memory_per_proc_single }}
wsclean_image41.argument.j                                 =   {{ max_cpus_per_proc_single }}
wsclean_image41.argument.tempdir                           =   {{ local_dir }}
{% if not wsclean_selfcal_multiscale %}
wsclean_image41.argument.multiscale-scales                 =   0
{% endif %}
{% if wsclean_nchannels_selfcal > 3 %}
wsclean_image41.argument.deconvolution-channels            =   3
wsclean_image41.argument.fit-spectral-pol                  =   3
{% endif %}
wsclean_image41.argument.weighting-rank-filter             =   3
{% if facetselfcal_wsclean_nwavelengths > 0.0 %}
wsclean_image41.argument.baseline-averaging                =   {{ facetselfcal_wsclean_nwavelengths }}
{% endif %}

# make a mapfile with the root-name of the WSClean image, length = 1
create_imagebase_map41.control.kind                        =   plugin
create_imagebase_map41.control.type                        =   trimMapfile
create_imagebase_map41.control.mapfile_in                  =   wsclean_image41.output.wsclean_image41-image.fits.mapfile
create_imagebase_map41.control.trim                        =   -
create_imagebase_map41.control.mapfile_dir                 =   input.output.mapfile_dir
create_imagebase_map41.control.filename                    =   wsclean_image41_image_rootname.mapfile

# make a mapfile with the name of the WSClean image, length = 1
adjust_wsclean_mapfile41.control.kind                      =   plugin
adjust_wsclean_mapfile41.control.type                      =   appendMapfile
adjust_wsclean_mapfile41.control.mapfile_in                =   create_imagebase_map41.output.mapfile
adjust_wsclean_mapfile41.control.append                    =   {{ wsclean_suffix }}
adjust_wsclean_mapfile41.control.mapfile_dir               =   input.output.mapfile_dir
adjust_wsclean_mapfile41.control.filename                  =   wsclean_image41_imagename.mapfile

# generate a clean-mask from first image, length = 1
mask4.control.type                                         =   make_clean_mask
mask4.control.mapfile_in                                   =   adjust_wsclean_mapfile41.output.mapfile
mask4.control.inputkey                                     =   imagefile
mask4.control.outputkey                                    =   maskfile
mask4.argument.flags                                       =   [imagefile,maskfile]
mask4.argument.region_file                                 =   {{ region_selfcal }}
mask4.argument.threshpix                                   =   8
mask4.argument.threshisl                                   =   8
mask4.argument.iterate_threshold                           =   True
mask4.argument.atrous_do                                   =   {{ atrous_do }}
mask4.argument.rmsbox                                      =   (80,20)
mask4.argument.adaptive_rmsbox                             =   True
mask4.argument.trim_by                                     =   0.4
mask4.argument.img_format                                  =   fits
mask4.argument.adaptive_thresh                             =   200
mask4.argument.threshold_format                            =   str_with_units
mask4.argument.use_adaptive_threshold                      =   {{ use_selfcal_adaptive_threshold }}

# image the virtual concatenated data again with wsclean, length = 1
wsclean_image42.control.type                               =   wsclean
{% if use_selfcal_clean_threshold %}
wsclean_image42.control.mapfiles_in                        =   [create_compressed_mapfile4.output.mapfile,mask4.output.mapfile,mask4.output.threshold_5sig.mapfile]
wsclean_image42.control.inputkeys                          =   [msfile,fitsmask,threshold]
wsclean_image42.argument.threshold                         =   threshold
wsclean_image42.argument.niter                             =   10000
{% else %}
wsclean_image42.control.mapfiles_in                        =   [create_compressed_mapfile4.output.mapfile,mask4.output.mapfile]
wsclean_image42.control.inputkeys                          =   [msfile,fitsmask]
wsclean_image42.argument.threshold                         =   0.0
wsclean_image42.argument.niter                             =   1000
{% endif %}
wsclean_image42.argument.flags                             =   [-no-update-model-required,-multiscale,-fitbeam,-reorder,-joinchannels,msfile]
wsclean_image42.argument.fitsmask                          =   fitsmask
wsclean_image42.argument.size                              =   {{ cal_imsize }} {{ cal_imsize }}
wsclean_image42.argument.pol                               =   I
wsclean_image42.argument.weight                            =   briggs {{ robust_selfcal }}
wsclean_image42.argument.mgain                             =   0.6
wsclean_image42.argument.cleanborder                       =   0
wsclean_image42.argument.minuv-l                           =   {{ selfcal_min_uv_lambda }}
wsclean_image42.argument.scale                             =   {{ cellsize_selfcal_deg }}
wsclean_image42.argument.channelsout                       =   {{ wsclean_nchannels_selfcal }}
wsclean_image42.argument.mem                               =   {{ max_percent_memory_per_proc_single }}
wsclean_image42.argument.j                                 =   {{ max_cpus_per_proc_single }}
wsclean_image42.argument.tempdir                           =   {{ local_dir }}
{% if not wsclean_selfcal_multiscale %}
wsclean_image42.argument.multiscale-scales                 =   0
{% endif %}
{% if wsclean_nchannels_selfcal > 3 %}
wsclean_image42.argument.deconvolution-channels            =   3
wsclean_image42.argument.fit-spectral-pol                  =   3
{% endif %}
wsclean_image42.argument.weighting-rank-filter             =   3
{% if facetselfcal_wsclean_nwavelengths > 0.0 %}
wsclean_image42.argument.baseline-averaging                =   {{ facetselfcal_wsclean_nwavelengths }}
{% endif %}

# make a mapfile with the root-name of the WSClean image, length = 1
create_imagebase_map42.control.kind                        =   plugin
create_imagebase_map42.control.type                        =   trimMapfile
create_imagebase_map42.control.mapfile_in                  =   wsclean_image42.output.wsclean_image42-image.fits.mapfile
create_imagebase_map42.control.trim                        =   -
create_imagebase_map42.control.mapfile_dir                 =   input.output.mapfile_dir
create_imagebase_map42.control.filename                    =   wsclean_image41_image_rootname.mapfile

# make a mapfile with the name of the WSClean image, length = 1
adjust_wsclean_mapfile42.control.kind                      =   plugin
adjust_wsclean_mapfile42.control.type                      =   appendMapfile
adjust_wsclean_mapfile42.control.mapfile_in                =   create_imagebase_map42.output.mapfile
adjust_wsclean_mapfile42.control.append                    =   {{ wsclean_suffix }}
adjust_wsclean_mapfile42.control.mapfile_dir               =   input.output.mapfile_dir
adjust_wsclean_mapfile42.control.filename                  =   compare_image_input_new.mapfile

# copy the output image so that we can compare it later, length = 1
copy_image.control.type                                    =   copy_image
copy_image.control.mapfile_in                              =   adjust_wsclean_mapfile42.output.mapfile
copy_image.control.inputkey                                =   image
copy_image.argument.flags                                  =   [image,loop_ampcal.output.counter,4]

# compare the current and the previous image to see if we can stop the loop, length = 1
check_image.control.type                                   =   compare_image_stats
check_image.control.mapfiles_in                            =   [adjust_wsclean_mapfile42.output.mapfile,copy_image.output.previous_image.mapfile]
check_image.control.inputkeys                              =   [image_new,image_prev]
check_image.argument.flags                                 =   [image_new,image_prev]

########## end of selfcal loop

# merge the phases and amplitudes parmDBs, length = 1
merge_selfcal_parmdbs.control.type                         =   merge_parmdbs_selfcal
merge_selfcal_parmdbs.control.mapfiles_in                  =   [merge_phase_parmdbs.output.mapfile,smooth_amp2.output.mapfile]
merge_selfcal_parmdbs.control.inputkeys                    =   [parmdb_p,parmdb_a]
merge_selfcal_parmdbs.control.outputkey                    =   parmdb_out
merge_selfcal_parmdbs.argument.flags                       =   [parmdb_p,parmdb_a,parmdb_out]

{% if create_preapply_parmdb %}
# make a phase-only parmDB suitable for preapplication, length = 1
create_preapply_parmdb.control.type                        =   reset_amps
create_preapply_parmdb.control.mapfile_in                  =   merge_selfcal_parmdbs.output.mapfile
create_preapply_parmdb.control.inputkey                    =   inparmdb
create_preapply_parmdb.control.outputkey                   =   outparmdb
create_preapply_parmdb.control.arguments                   =   [inparmdb,outparmdb]
{% endif %}

# make plots of the selfcal solutions from the marged parmDB, length = 1
make_selfcal_plots.control.type                            =   make_selfcal_plots
make_selfcal_plots.control.mapfile_in                      =   merge_selfcal_parmdbs.output.mapfile
make_selfcal_plots.control.inputkeys                       =   parmdb
make_selfcal_plots.control.outputkey                       =   plots_root
make_selfcal_plots.argument.flags                          =   [parmdb,plots_root]
make_selfcal_plots.argument.fourpol                        =   {{ fourpol }}
{% if preapply_solve_tec_only %}
make_selfcal_plots.argument.plot_tec_scalarphase           =   False
{% endif %}

# create a mapfile with the selfcal images, length = 1
create_selfcal_images_mapfile.control.kind                 =   plugin
create_selfcal_images_mapfile.control.type                 =   addSelfcalImagesMapfile
create_selfcal_images_mapfile.control.selfcal_dir          =   {{ pipeline_parset_dir }}
create_selfcal_images_mapfile.control.mapfile_dir          =   input.output.mapfile_dir
create_selfcal_images_mapfile.control.hosts                =   {{ hosts }}
create_selfcal_images_mapfile.control.filename             =   selfcal_images.mapfile

# make plots of the selfcal images, length = 1
make_selfcal_images.control.type                           =   make_selfcal_images
make_selfcal_images.control.mapfile_in                     =   create_selfcal_images_mapfile.output.mapfile
make_selfcal_images.control.inputkeys                      =   imagefiles
make_selfcal_images.argument.flags                         =   [imagefiles]

# expand the merged parmDB to all files, length = nfiles
expand_merged_parmdb_map.control.kind                      =   plugin
expand_merged_parmdb_map.control.type                      =   expandMapfile
expand_merged_parmdb_map.control.mapfile_in                =   merge_selfcal_parmdbs.output.mapfile
expand_merged_parmdb_map.control.mapfile_to_match          =   shift_empty.output.mapfile
expand_merged_parmdb_map.control.mapfile_dir               =   input.output.mapfile_dir
expand_merged_parmdb_map.control.filename                  =   expand_merged_parmdbs.mapfile

{% if is_patch or skip_facet_imaging %}
# The calibrator is the full patch. (No need to re-image the facet.)

# create a mapfile for the model image, length = 1
create_model4_map.control.kind                             =   plugin
create_model4_map.control.type                             =   trimMapfile
create_model4_map.control.mapfile_in                       =   wsclean_image42.output.wsclean_image42-model.fits.mapfile
create_model4_map.control.trim                             =   -
create_model4_map.control.mapfile_dir                      =   input.output.mapfile_dir
create_model4_map.control.filename                         =   final_model_rootnames.mapfile

# Blank (with zeros) regions of the model image that lie outside of the patch region, length = 1
blank_model.control.type                                   =   blank_image
blank_model.control.mapfile_in                             =   create_model4_map.output.mapfile
blank_model.control.inputkey                               =   infile
blank_model.control.outputkey                              =   outfile
blank_model.argument.flags                                 =   [infile,{{ vertices_file }},outfile]
blank_model.argument.blank_value                           =   zero
blank_model.argument.img_format                            =   fits
blank_model.argument.image_is_wsclean_model                =   True

{% else %}

# apply the direction-dependent solutions and average, length = nfiles
apply_dir_dep.control.type                                 =   dppp
{% if preapply_phase_cal %}
apply_dir_dep.control.opts.mapfiles_in                     =   [shift_empty.output.mapfile,expand_merged_parmdb_map.output.mapfile,expand_preapply_parmdb_map.output.mapfile]
apply_dir_dep.control.opts.inputkeys                       =   [msin,dir_dep_parmdb,preapply_parmdb]
{% else %}
apply_dir_dep.control.opts.mapfiles_in                     =   [shift_empty.output.mapfile,expand_merged_parmdb_map.output.mapfile]
apply_dir_dep.control.opts.inputkeys                       =   [msin,dir_dep_parmdb]
{% endif %}
apply_dir_dep.argument.numthreads                          =   {{ max_cpus_per_io_proc_nfiles }}
apply_dir_dep.argument.msin.datacolumn                     =   FACET_DATA_ALL
apply_dir_dep.argument.msout.overwrite                     =   True
apply_dir_dep.argument.msout.writefullresflag              =   False
apply_dir_dep.argument.local_scratch_dir                   =   {{ local_dir }}
{% if preapply_phase_cal %}
{% if preapply_solve_tec_only %}
apply_dir_dep.argument.steps                               =   [preapply_fast1,preapply_fast2,preapply_slow,correct_fast1,correct_slow,flagzero,avg]
{% else %}
apply_dir_dep.argument.steps                               =   [preapply_fast1,preapply_fast2,preapply_slow,correct_fast1,correct_fast2,correct_slow,flagzero,avg]
{% endif %}
apply_dir_dep.argument.preapply_fast1.type                 =   applycal
apply_dir_dep.argument.preapply_fast1.parmdb               =   preapply_parmdb
apply_dir_dep.argument.preapply_fast1.correction           =   tec
apply_dir_dep.argument.preapply_fast1.invert               =   True
apply_dir_dep.argument.preapply_fast2.type                 =   applycal
apply_dir_dep.argument.preapply_fast2.parmdb               =   preapply_parmdb
apply_dir_dep.argument.preapply_fast2.correction           =   commonscalarphase
apply_dir_dep.argument.preapply_fast2.invert               =   True
apply_dir_dep.argument.preapply_slow.type                  =   applycal
apply_dir_dep.argument.preapply_slow.parmdb                =   preapply_parmdb
apply_dir_dep.argument.preapply_slow.invert                =   True
{% else %}
apply_dir_dep.argument.steps                               =   [correct_fast1,correct_fast2,correct_slow,flagzero,avg]
{% endif %}
apply_dir_dep.argument.correct_fast1.type                  =   applycal
apply_dir_dep.argument.correct_fast1.parmdb                =   dir_dep_parmdb
apply_dir_dep.argument.correct_fast1.correction            =   tec
apply_dir_dep.argument.correct_fast1.invert                =   True
{% if not preapply_solve_tec_only %}
apply_dir_dep.argument.correct_fast2.type                  =   applycal
apply_dir_dep.argument.correct_fast2.parmdb                =   dir_dep_parmdb
apply_dir_dep.argument.correct_fast2.correction            =   commonscalarphase
apply_dir_dep.argument.correct_fast2.invert                =   True
{% endif %}
apply_dir_dep.argument.correct_slow.type                   =   applycal
apply_dir_dep.argument.correct_slow.parmdb                 =   dir_dep_parmdb
apply_dir_dep.argument.correct_slow.invert                 =   True
apply_dir_dep.argument.flagzero.type                       =   preflagger
apply_dir_dep.argument.flagzero.amplmin                    =   1e-20
apply_dir_dep.argument.avg.type                            =   squash
apply_dir_dep.argument.avg.freqstep                        =   {{ facetimage_freqstep }}
apply_dir_dep.argument.avg.timestep                        =   {{ facetimage_timestep }}

# compress mapfile so that all files are in one group, length = 1
create_compressed_mapfile5.control.kind                    =   plugin
create_compressed_mapfile5.control.type                    =   compressMapfile
create_compressed_mapfile5.control.mapfile_in              =   apply_dir_dep.output.mapfile
create_compressed_mapfile5.control.mapfile_dir             =   input.output.mapfile_dir
create_compressed_mapfile5.control.filename                =   concat_averaged_input.mapfile

# sort compressed mapfile so that there is one group per timestamp, length = ntimes
sort_averaged.control.type                                 =   sort_times_into_freqGroups
sort_averaged.argument.flags                               =   [create_compressed_mapfile5.output.mapfile]
sort_averaged.argument.filename                            =   apply_dir_dep_sorted_groups.mapfile
sort_averaged.argument.mapfile_dir                         =   input.output.mapfile_dir
sort_averaged.argument.hosts                               =   {{ hosts }}
sort_averaged.argument.stepname                            =   sort_averaged
sort_averaged.argument.nband_pad                           =   {{ nband_pad }}

# convert the output of sort_average5 into usable mapfiles, len = 1 / ntimes
sort_averaged_maps.control.kind                            =   plugin
sort_averaged_maps.control.type                            =   mapfilenamesFromMapfiles
sort_averaged_maps.control.mapfile_groupmap                =   sort_averaged.output.groupmapfile.mapfile
sort_averaged_maps.control.mapfile_filesmap                =   sort_averaged.output.mapfile.mapfile

# concatenate data in frequency, length = ntimes
# this step is needed to allow the desired channelsout for WSClean to be a
# divisor of the number of bands
concat_averaged.control.type                               =   virtual_concat
concat_averaged.control.mapfile_out                        =   sort_averaged_maps.output.groupmap
concat_averaged.control.mapfile_in                         =   sort_averaged_maps.output.filesmap
concat_averaged.control.inputkey                           =   msfiles
concat_averaged.control.outputkey                          =   msconcat
concat_averaged.argument.flags                             =   [msfiles,msconcat]

# make compressed mapfile of averaged data, length = 1
create_compressed_mapfile6.control.kind                    =   plugin
create_compressed_mapfile6.control.type                    =   compressMapfile
create_compressed_mapfile6.control.mapfile_in              =   concat_averaged.output.mapfile
create_compressed_mapfile6.control.mapfile_dir             =   input.output.mapfile_dir
create_compressed_mapfile6.control.filename                =   full_image_input.mapfile

# make a mask from the last selfcal image, length = 1
premask.control.type                                       =   make_clean_mask
premask.control.mapfile_in                                 =   create_imagebase_map42.output.mapfile
premask.control.inputkey                                   =   imagefile
premask.control.outputkey                                  =   maskfile
premask.argument.flags                                     =   [imagefile,maskfile]
premask.argument.img_format                                =   fits
premask.argument.pad_to_size                               =   {{ facet_imsize }}
premask.argument.skip_source_detection                     =   True
premask.argument.vertices_file                             =   {{ vertices_file }}
premask.argument.reference_ra_deg                          =   {{ facet_ra }}
premask.argument.reference_dec_deg                         =   {{ facet_dec }}

# image the concatenated data with the preliminary mask, length = 1
wsclean_image_full1.control.type                           =   wsclean
wsclean_image_full1.control.mapfiles_in                    =   [create_compressed_mapfile6.output.mapfile,premask.output.mapfile]
wsclean_image_full1.control.inputkeys                      =   [msfile,fitsmask]
wsclean_image_full1.argument.flags                         =   [-no-update-model-required,{{ wsclean_multiscale }}-fitbeam,-reorder,-joinchannels,msfile]
wsclean_image_full1.argument.fitsmask                      =   fitsmask
wsclean_image_full1.argument.size                          =   {{ facet_imsize }} {{ facet_imsize }}
wsclean_image_full1.argument.niter                         =   {{ wsclean_full1_image_niter }}
wsclean_image_full1.argument.threshold                     =   {{ wsclean_full1_image_threshold_jy }}
wsclean_image_full1.argument.pol                           =   I
wsclean_image_full1.argument.weight                        =   briggs {{ robust_selfcal }}
wsclean_image_full1.argument.mgain                         =   0.6
wsclean_image_full1.argument.cleanborder                   =   0
wsclean_image_full1.argument.minuv-l                       =   {{ facet_min_uv_lambda }}
wsclean_image_full1.argument.scale                         =   {{ cellsize_selfcal_deg }}
wsclean_image_full1.argument.channelsout                   =   {{ wsclean_nchannels }}
wsclean_image_full1.argument.mem                           =   {{ max_percent_memory_per_proc_single }}
wsclean_image_full1.argument.j                             =   {{ max_cpus_per_proc_single }}
wsclean_image_full1.argument.tempdir                       =   {{ local_dir }}
wsclean_image_full1.argument.weighting-rank-filter         =   3
{% if wsclean_nchannels > 3 %}
wsclean_image_full1.argument.deconvolution-channels        =   3
wsclean_image_full1.argument.fit-spectral-pol              =   3
{% endif %}
{% if facetimage_wsclean_nwavelengths > 0.0 %}
wsclean_image_full1.argument.baseline-averaging            =   {{ facetimage_wsclean_nwavelengths }}
{% endif %}

# make a mapfile with the root-name of the WSClean images, length = 1
create_imagebase_map.control.kind                          =   plugin
create_imagebase_map.control.type                          =   trimMapfile
create_imagebase_map.control.mapfile_in                    =   wsclean_image_full1.output.wsclean_image_full1-image.fits.mapfile
create_imagebase_map.control.trim                          =   -
create_imagebase_map.control.mapfile_dir                   =   input.output.mapfile_dir
create_imagebase_map.control.filename                      =   wsclean_image_full1_image_rootnames.mapfile

# make a mapfile with the name of the WSClean image, length = 1
adjust_wsclean_mapfile1.control.kind                       =   plugin
adjust_wsclean_mapfile1.control.type                       =   appendMapfile
adjust_wsclean_mapfile1.control.mapfile_in                 =   create_imagebase_map.output.mapfile
adjust_wsclean_mapfile1.control.append                     =   {{ wsclean_suffix }}
adjust_wsclean_mapfile1.control.mapfile_dir                =   input.output.mapfile_dir
adjust_wsclean_mapfile1.control.filename                   =   final_image1.mapfile

# make a mask from the updated image, length = 1
mask5.control.type                                         =   make_clean_mask
mask5.control.mapfile_in                                   =   adjust_wsclean_mapfile1.output.mapfile
mask5.control.inputkey                                     =   imagefile
mask5.control.outputkey                                    =   maskfile
mask5.argument.flags                                       =   [imagefile,maskfile]
mask5.argument.region_file                                 =   {{ region_field }}
mask5.argument.threshisl                                   =   3
mask5.argument.threshpix                                   =   5
mask5.argument.rmsbox                                      =   (300,100)
mask5.argument.rmsbox_bright                               =   (70,10)
mask5.argument.atrous_jmax                                 =   3
mask5.argument.adaptive_rmsbox                             =   True
mask5.argument.atrous_do                                   =   True
mask5.argument.img_format                                  =   fits
mask5.argument.vertices_file                               =   {{ vertices_file }}

# image the concatenated data with the updated mask, length = 1
wsclean_image_full2.control.type                           =   wsclean
wsclean_image_full2.control.mapfiles_in                    =   [create_compressed_mapfile6.output.mapfile,mask5.output.mapfile,mask5.output.threshold_5sig.mapfile]
wsclean_image_full2.control.inputkeys                      =   [msfile,fitsmask,threshold]
wsclean_image_full2.argument.flags                         =   [-no-update-model-required,{{ wsclean_multiscale }}-fitbeam,-reorder,-joinchannels,msfile]
wsclean_image_full2.argument.fitsmask                      =   fitsmask
wsclean_image_full2.argument.size                          =   {{ facet_imsize }} {{ facet_imsize }}
wsclean_image_full2.argument.niter                         =   {{ wsclean_full2_image_niter }}
wsclean_image_full2.argument.threshold                     =   threshold
wsclean_image_full2.argument.pol                           =   I
wsclean_image_full2.argument.weight                        =   briggs {{ robust_selfcal }}
wsclean_image_full2.argument.mgain                         =   0.6
wsclean_image_full2.argument.cleanborder                   =   0
wsclean_image_full2.argument.minuv-l                       =   {{ facet_min_uv_lambda }}
wsclean_image_full2.argument.scale                         =   {{ cellsize_selfcal_deg }}
wsclean_image_full2.argument.channelsout                   =   {{ wsclean_nchannels }}
wsclean_image_full2.argument.mem                           =   {{ max_percent_memory_per_proc_single }}
wsclean_image_full2.argument.j                             =   {{ max_cpus_per_proc_single }}
wsclean_image_full2.argument.tempdir                       =   {{ local_dir }}
wsclean_image_full2.argument.weighting-rank-filter         =   3
{% if wsclean_nchannels > 3 %}
wsclean_image_full2.argument.deconvolution-channels        =   3
wsclean_image_full2.argument.fit-spectral-pol              =   3
{% endif %}
{% if facetimage_wsclean_nwavelengths > 0.0 %}
wsclean_image_full2.argument.baseline-averaging            =   {{ facetimage_wsclean_nwavelengths }}
{% endif %}

# make a mapfile with the root-name of the final WSClean images, length = 1
create_model4_map.control.kind                             =   plugin
create_model4_map.control.type                             =   trimMapfile
create_model4_map.control.mapfile_in                       =   wsclean_image_full2.output.wsclean_image_full2-model.fits.mapfile
create_model4_map.control.trim                             =   -
create_model4_map.control.mapfile_dir                      =   input.output.mapfile_dir
create_model4_map.control.filename                         =   final_model_rootnames.mapfile

# make a mapfile with the name of the WSClean image, length = 1
adjust_wsclean_mapfile2.control.kind                       =   plugin
adjust_wsclean_mapfile2.control.type                       =   appendMapfile
adjust_wsclean_mapfile2.control.mapfile_in                 =   create_model4_map.output.mapfile
adjust_wsclean_mapfile2.control.append                     =   {{ wsclean_suffix }}
adjust_wsclean_mapfile2.control.mapfile_dir                =   input.output.mapfile_dir
adjust_wsclean_mapfile2.control.filename                   =   final_image.mapfile

{% endif %}
########## end of the "is the calibrator the full facet" if-clause

# pad the model image with zeros, length = 1
pad_model_images.control.type                              =   pad_image
{% if is_patch or skip_facet_imaging %}
pad_model_images.control.mapfile_in                        =   blank_model.output.mapfile
{% else %}
pad_model_images.control.mapfile_in                        =   create_model4_map.output.mapfile
{% endif %}
pad_model_images.control.inputkey                          =   imagefile
pad_model_images.argument.flags                            =   [imagefile,{{ wsclean_facet_model_padding }}]

# compress mapfile so that all files are in one group, length = 1
create_compressed_mapfile_shift_empty.control.kind         =   plugin
create_compressed_mapfile_shift_empty.control.type         =   compressMapfile
create_compressed_mapfile_shift_empty.control.mapfile_in   =   shift_empty.output.mapfile
create_compressed_mapfile_shift_empty.control.mapfile_dir  =   input.output.mapfile_dir
create_compressed_mapfile_shift_empty.control.filename     =   concat_shift_empty_input.mapfile

# sort compressed mapfile so that there is one group per timestamp, length = ntimes
sort_shift_empty_into_Groups.control.type                  =   sort_times_into_freqGroups
sort_shift_empty_into_Groups.argument.flags                =   [create_compressed_mapfile_shift_empty.output.mapfile]
sort_shift_empty_into_Groups.argument.filename             =   sorted_groups_shift_empty.mapfile
sort_shift_empty_into_Groups.argument.mapfile_dir          =   input.output.mapfile_dir
sort_shift_empty_into_Groups.argument.hosts                =   {{ hosts }}
sort_shift_empty_into_Groups.argument.stepname             =   sort_shift_empty_into_Groups
{% if is_patch or skip_facet_imaging %}
sort_shift_empty_into_Groups.argument.nband_pad            =   {{ nband_pad_selfcal }}
{% else %}
sort_shift_empty_into_Groups.argument.nband_pad            =   {{ nband_pad }}
{% endif %}

# convert the output of sort_into_Groups into usable mapfiles, len = 1 / ntimes
sort_shift_empty_into_Groups_maps.control.kind             =   plugin
sort_shift_empty_into_Groups_maps.control.type             =   mapfilenamesFromMapfiles
sort_shift_empty_into_Groups_maps.control.mapfile_groupmap =   sort_shift_empty_into_Groups.output.groupmapfile.mapfile
sort_shift_empty_into_Groups_maps.control.mapfile_filesmap =   sort_shift_empty_into_Groups.output.mapfile.mapfile

# add MODEL_DATA column to shift_empty MSs, length = nfiles
# because the concat_shift_empty concat step below is virtual, we need to add this column
# before concatenating
add_model_data_col.control.type                            =   add_model_data_column
add_model_data_col.control.mapfile_in                      =   shift_empty.output.mapfile
add_model_data_col.control.inputkey                        =   msfile
add_model_data_col.argument.flags                          =   [msfile]

# concat data in frequency, length = ntimes
# this step is needed to ensure that the shift empty datasets have the same
# padding as the ones used for the full/patch images
concat_shift_empty.control.type                            =   virtual_concat
concat_shift_empty.control.mapfile_out                     =   sort_shift_empty_into_Groups_maps.output.groupmap
concat_shift_empty.control.mapfile_in                      =   sort_shift_empty_into_Groups_maps.output.filesmap
concat_shift_empty.control.inputkey                        =   msfiles
concat_shift_empty.control.outputkey                       =   msconcat
concat_shift_empty.argument.flags                          =   [msfiles,msconcat]

# expand the mapfile of the model image to all files, length = ntimes
create_expanded_model_mapfile.control.kind                 =   plugin
create_expanded_model_mapfile.control.type                 =   expandMapfile
{% if is_patch or skip_facet_imaging %}
create_expanded_model_mapfile.control.mapfile_in           =   blank_model.output.mapfile
{% else %}
create_expanded_model_mapfile.control.mapfile_in           =   create_model4_map.output.mapfile
{% endif %}
create_expanded_model_mapfile.control.mapfile_to_match     =   concat_shift_empty.output.mapfile
create_expanded_model_mapfile.control.mapfile_dir          =   input.output.mapfile_dir
create_expanded_model_mapfile.control.filename             =   expand_wsclean_model.mapfile

# expand mapfile of the model image sizes to all groups, length = ntimes
expand_facet_model_size_map.control.kind                   =   plugin
expand_facet_model_size_map.control.type                   =   expandMapfile
expand_facet_model_size_map.control.mapfile_in             =   pad_model_images.output.padsize.mapfile
expand_facet_model_size_map.control.mapfile_to_match       =   concat_shift_empty.output.mapfile
expand_facet_model_size_map.control.mapfile_dir            =   input.output.mapfile_dir
expand_facet_model_size_map.control.filename               =   expand_facet_model_size.mapfile

# make model visibilities, length = ntimes
# For WSClean predict, we need to increase the number of wplanes so that the
# effective model image size is larger than the FOV (to prevent aliasing issues)
wsclean_ft.control.type                                    =   wsclean_ft
wsclean_ft.control.mapfiles_in                             =   [concat_shift_empty.output.mapfile,create_expanded_model_mapfile.output.mapfile,expand_facet_model_size_map.output.mapfile]
wsclean_ft.control.inputkeys                               =   [msfile,name,size]
wsclean_ft.argument.flags                                  =   [-predict,msfile]
wsclean_ft.argument.mem                                    =   {{ max_percent_memory_per_proc_ntimes }}
{% if is_patch or skip_facet_imaging %}
wsclean_ft.argument.scale                                  =   {{ cellsize_selfcal_deg }}
wsclean_ft.argument.channelsout                            =   {{ wsclean_nchannels_selfcal }}
{% else %}
wsclean_ft.argument.scale                                  =   {{ cellsize_facet_deg }}
wsclean_ft.argument.channelsout                            =   {{ wsclean_nchannels }}
{% endif %}
wsclean_ft.argument.j                                      =   {{ max_cpus_per_proc_ntimes }}
wsclean_ft.argument.tempdir                                =   {{ local_dir }}
wsclean_ft.argument.nwlayers-for-size                      =   12288 12288

# corrupt the model visibilities, length = nfiles
corrupt_final_model.control.type                           =   dppp
{% if preapply_phase_cal %}
corrupt_final_model.control.opts.mapfiles_in               =   [shift_empty.output.mapfile,expand_merged_parmdb_map.output.mapfile,expand_preapply_parmdb_map.output.mapfile]
corrupt_final_model.control.opts.inputkeys                 =   [msin,dir_dep_parmdb,preapply_parmdb]
{% else %}
corrupt_final_model.control.opts.mapfiles_in               =   [shift_empty.output.mapfile,expand_merged_parmdb_map.output.mapfile]
corrupt_final_model.control.opts.inputkeys                 =   [msin,dir_dep_parmdb]
{% endif %}
corrupt_final_model.argument.numthreads                    =   {{ max_cpus_per_io_proc_nfiles }}
corrupt_final_model.argument.msin.datacolumn               =   MODEL_DATA
corrupt_final_model.argument.msout.overwrite               =   True
corrupt_final_model.argument.msout.writefullresflag        =   False
corrupt_final_model.argument.local_scratch_dir             =   {{ local_dir }}
{% if preapply_phase_cal %}
{% if preapply_solve_tec_only %}
corrupt_final_model.argument.steps                         =   [preapply_fast1,preapply_fast2,preapply_slow,corrupt_fast1,corrupt_slow]
{% else %}
corrupt_final_model.argument.steps                         =   [preapply_fast1,preapply_fast2,preapply_slow,corrupt_fast1,corrupt_fast2,corrupt_slow]
{% endif %}
corrupt_final_model.argument.preapply_fast1.type           =   applycal
corrupt_final_model.argument.preapply_fast1.parmdb         =   preapply_parmdb
corrupt_final_model.argument.preapply_fast1.correction     =   tec
corrupt_final_model.argument.preapply_fast1.invert         =   False
corrupt_final_model.argument.preapply_fast2.type           =   applycal
corrupt_final_model.argument.preapply_fast2.parmdb         =   preapply_parmdb
corrupt_final_model.argument.preapply_fast2.correction     =   commonscalarphase
corrupt_final_model.argument.preapply_fast2.invert         =   False
corrupt_final_model.argument.preapply_slow.type            =   applycal
corrupt_final_model.argument.preapply_slow.parmdb          =   preapply_parmdb
corrupt_final_model.argument.preapply_slow.invert          =   False
{% else %}
corrupt_final_model.argument.steps                         =   [corrupt_fast1,corrupt_fast2,corrupt_slow]
{% endif %}
corrupt_final_model.argument.corrupt_fast1.type            =   applycal
corrupt_final_model.argument.corrupt_fast1.parmdb          =   dir_dep_parmdb
corrupt_final_model.argument.corrupt_fast1.correction      =   tec
corrupt_final_model.argument.corrupt_fast1.invert          =   False
{% if not preapply_solve_tec_only %}
corrupt_final_model.argument.corrupt_fast2.type            =   applycal
corrupt_final_model.argument.corrupt_fast2.parmdb          =   dir_dep_parmdb
corrupt_final_model.argument.corrupt_fast2.correction      =   commonscalarphase
corrupt_final_model.argument.corrupt_fast2.invert          =   False
{% endif %}
corrupt_final_model.argument.corrupt_slow.type             =   applycal
corrupt_final_model.argument.corrupt_slow.parmdb           =   dir_dep_parmdb
corrupt_final_model.argument.corrupt_slow.correction       =   gain
corrupt_final_model.argument.corrupt_slow.invert           =   False

# subtract new model vis from original model+residual vis, length = nfiles
subtract_initial_final.control.type                        =   add_subtract_columns
subtract_initial_final.control.opts.mapfiles_in            =   [predict_all_model_data.output.mapfile,corrupt_final_model.output.mapfile]
subtract_initial_final.control.opts.inputkeys              =   [file1,file2]
subtract_initial_final.argument.flags                      =   [file1,file2,DATA,DATA,MODEL_DATA_DIFF,subtract]

# shift new residuals to field center, length = nfiles
shift_diff_model_to_field.control.type                     =   dppp
shift_diff_model_to_field.control.opts.mapfile_in          =   predict_all_model_data.output.mapfile
shift_diff_model_to_field.control.opts.inputkey            =   msin
shift_diff_model_to_field.argument.numthreads              =   {{ max_cpus_per_io_proc_nfiles }}
shift_diff_model_to_field.argument.msin.datacolumn         =   MODEL_DATA_DIFF
shift_diff_model_to_field.argument.msout.overwrite         =   True
shift_diff_model_to_field.argument.msout.writefullresflag  =   False
shift_diff_model_to_field.argument.local_scratch_dir       =   {{ local_dir }}
shift_diff_model_to_field.argument.steps                   =   [shift]
shift_diff_model_to_field.argument.shift.type              =   phaseshifter
shift_diff_model_to_field.argument.shift.phasecenter       =   [{{ field_ra }}deg, {{ field_dec }}deg]

#
# Verify the the quality of the selfcal on the middle band
#

# make a map with original facet data of only the central frequency band, length = ntimes
create_middle_band_mapfile.control.kind                    =   plugin
create_middle_band_mapfile.control.type                    =   selectMiddleFreq
create_middle_band_mapfile.control.mapfile_in              =   shift_empty.output.mapfile
create_middle_band_mapfile.control.mapfile_dir             =   input.output.mapfile_dir
create_middle_band_mapfile.control.filename                =   single_band.mapfile

# make a map with new facet data of only the central frequency band, length = ntimes
create_middle_model_mapfile.control.kind                   =   plugin
create_middle_model_mapfile.control.type                   =   selectMatching
create_middle_model_mapfile.control.mapfile_in             =   corrupt_final_model.output.mapfile
create_middle_model_mapfile.control.mapfile_reference      =   create_middle_band_mapfile.output.mapfile
create_middle_model_mapfile.control.mapfile_dir            =   input.output.mapfile_dir
create_middle_model_mapfile.control.filename               =   single_model.mapfile

# subtract new facet data from original full facet data, length = ntimes
subtract_single.control.type                               =   add_subtract_columns
subtract_single.control.opts.mapfiles_in                   =   [create_middle_band_mapfile.output.mapfile,create_middle_model_mapfile.output.mapfile]
subtract_single.control.opts.inputkeys                     =   [file1,file2]
subtract_single.argument.flags                             =   [file1,file2,FACET_DATA_ALL,DATA,SUBTRACTED_DATA,subtract]

# average old empty data, length = ntimes
average_pre.control.type                                   =   dppp
average_pre.control.mapfile_in                             =   create_middle_band_mapfile.output.mapfile
average_pre.control.inputkey                               =   msin
average_pre.argument.numthreads                            =   {{ max_cpus_per_io_proc_ntimes }}
average_pre.argument.msin.datacolumn                       =   DATA
average_pre.argument.msout.overwrite                       =   True
average_pre.argument.msout.writefullresflag                =   False
average_pre.argument.local_scratch_dir                     =   {{ local_dir }}
average_pre.argument.steps                                 =   [uv,avg]
average_pre.argument.uv.type                               =   uvwflagger
average_pre.argument.uv.uvmmax                             =   2500.0
average_pre.argument.avg.type                              =   squash
average_pre.argument.avg.freqstep                          =   {{ verify_freqstep }}
average_pre.argument.avg.timestep                          =   {{ verify_timestep }}

# average "old minus new" facet data (= new empty data), length = ntimes
average_post.control.type                                  =   dppp
average_post.control.mapfile_in                            =   create_middle_band_mapfile.output.mapfile
average_post.control.inputkey                              =   msin
average_post.argument.numthreads                           =   {{ max_cpus_per_io_proc_ntimes }}
average_post.argument.msin.datacolumn                      =   SUBTRACTED_DATA
average_post.argument.msout.overwrite                      =   True
average_post.argument.msout.writefullresflag               =   False
average_post.argument.local_scratch_dir                    =   {{ local_dir }}
average_post.argument.steps                                =   [uv,avg]
average_post.argument.uv.type                              =   uvwflagger
average_post.argument.uv.uvmmax                            =   2500.0
average_post.argument.avg.type                             =   squash
average_post.argument.avg.freqstep                         =   {{ verify_freqstep }}
average_post.argument.avg.timestep                         =   {{ verify_timestep }}

# make compressed mapfile of old empty data, length = 1
average_pre_compressed_map.control.kind                    =   plugin
average_pre_compressed_map.control.type                    =   compressMapfile
average_pre_compressed_map.control.mapfile_in              =   average_pre.output.mapfile
average_pre_compressed_map.control.mapfile_dir             =   input.output.mapfile_dir
average_pre_compressed_map.control.filename                =   average_pre_compressed.mapfile

# image the old empty data, length = 1
wsclean_pre.control.type                                   =   wsclean
wsclean_pre.control.mapfile_in                             =   average_pre_compressed_map.output.mapfile
wsclean_pre.control.inputkey                               =   msfiles
wsclean_pre.argument.flags                                 =   [-no-update-model-required,msfiles]
wsclean_pre.argument.size                                  =   2048 2048
wsclean_pre.argument.niter                                 =   10
wsclean_pre.argument.threshold                             =   0.0
wsclean_pre.argument.pol                                   =   I
wsclean_pre.argument.weight                                =   briggs -0.5
wsclean_pre.argument.mgain                                 =   0.5
wsclean_pre.argument.gain                                  =   0.1
wsclean_pre.argument.cleanborder                           =   0
wsclean_pre.argument.minuv-l                               =   {{ facet_min_uv_lambda }}
wsclean_pre.argument.maxuv-l                               =   2500
wsclean_pre.argument.scale                                 =   0.00833
wsclean_pre.argument.mem                                   =   {{ max_percent_memory_per_proc_single }}
wsclean_pre.argument.j                                     =   {{ max_cpus_per_proc_single }}

# make compressed mapfile of new empty data, length = 1
average_post_compressed_map.control.kind                   =   plugin
average_post_compressed_map.control.type                   =   compressMapfile
average_post_compressed_map.control.mapfile_in             =   average_post.output.mapfile
average_post_compressed_map.control.mapfile_dir            =   input.output.mapfile_dir
average_post_compressed_map.control.filename               =   average_post_compressed.mapfile

# image the new empty data, length = 1
wsclean_post.control.type                                  =   wsclean
wsclean_post.control.mapfile_in                            =   average_post_compressed_map.output.mapfile
wsclean_post.control.inputkey                              =   msfiles
wsclean_post.argument.flags                                =   [-no-update-model-required,msfiles]
wsclean_post.argument.size                                 =   2048 2048
wsclean_post.argument.niter                                =   10
wsclean_post.argument.threshold                            =   0.0
wsclean_post.argument.pol                                  =   I
wsclean_post.argument.weight                               =   briggs -0.5
wsclean_post.argument.mgain                                =   0.5
wsclean_post.argument.gain                                 =   0.1
wsclean_post.argument.cleanborder                          =   0
wsclean_post.argument.minuv-l                              =   {{ facet_min_uv_lambda }}
wsclean_post.argument.maxuv-l                              =   2500
wsclean_post.argument.scale                                =   0.00833
wsclean_post.argument.mem                                  =   {{ max_percent_memory_per_proc_single }}
wsclean_post.argument.j                                    =   {{ max_cpus_per_proc_single }}

# do a "verify_subtract" on the two "empty" images, length = 1
verify_subtract.control.type                               =   verify_subtract
verify_subtract.control.mapfiles_in                        =   [wsclean_pre.output.wsclean_pre-image.fits.mapfile,wsclean_post.output.wsclean_post-image.fits.mapfile]
verify_subtract.control.inputkeys                          =   [image_pre,image_post]
verify_subtract.argument.flags                             =   [image_pre,image_post,0.75]<|MERGE_RESOLUTION|>--- conflicted
+++ resolved
@@ -1,8 +1,4 @@
-<<<<<<< HEAD
-pipeline.steps = [update_mapfile_hosts, create_ms_map, create_msmulti_map, create_parmdb_map, create_full_skymodels_map, make_facet_skymodels_all, make_sourcedb_all_facet_sources, expand_sourcedb_all_facet_sources, make_facet_skymodels_cal, make_sourcedb_cal_facet_sources, expand_sourcedb_cal_facet_sources, shift_empty, predict_all_model_data, add_all_facet_sources, shift_cal, create_compressed_mapfile_data, sort_into_Groups, sort_into_Groups_maps, concat_data, {% if pre_average %} regroup_shift_cal, regroup_parmdb, pre_average, make_blavg_data_mapfile, switch_weights_col_shift_cal1, concat_blavg_data, switch_weights_col_shift_cal2, copy_column1, copy_column2, {% endif %} concat_data_compressed_mapfile, average0, create_compressed_mapfile0, sort_average0_into_Groups, sort_average0_into_Groups_maps, concat_average0_data, create_compressed_mapfile01, premask_selfcal, wsclean_image01, create_imagebase_map01, adjust_wsclean_mapfile0, mask0, wsclean_image02, create_imagebase_map02, pad_selfcal_model0_images, regroup_concat_data_map, create_expanded_model0_mapfile, expand_selfcal_model_size_map, wsclean_ft0, switch_weights_col1, make_fast_phase_parmdb_map, {% if peel_skymodel is not none %} create_peel_skymodel_map, make_peel_sourcedb, expand_peel_sourcedb_map, {% endif %} remove_parmdbs1, solve_phaseonly1, switch_weights_col2, apply_phaseonly1, create_compressed_mapfile1, wsclean_image11, create_imagebase_map11, adjust_wsclean_mapfile11, mask1, wsclean_image12, create_imagebase_map12, create_expanded_model1_mapfile, pad_selfcal_model1_images, wsclean_ft1, switch_weights_col3, remove_parmdbs2, solve_phaseonly2, switch_weights_col4, apply_phaseonly2, create_compressed_mapfile2, wsclean_image21, create_imagebase_map21, adjust_wsclean_mapfile21, mask2, wsclean_image22, create_imagebase_map22, create_expanded_model2_mapfile, pad_selfcal_model2_images, wsclean_ft2, switch_weights_col5, remove_parmdbs11, solve_ampphase11, switch_weights_col6, apply_ampphase11, make_slow_gain_parmdb_map, remove_parmdbs12, solve_ampphase12, merge_amp_parmdbs1, smooth_amp1, expand_smoothed_amp1_parmdb_map, apply_amp1, create_compressed_mapfile3, wsclean_image31, create_imagebase_map31, adjust_wsclean_mapfile31, mask3, wsclean_image32, loop_ampcal, merge_selfcal_parmdbs, make_selfcal_plots, create_selfcal_images_mapfile, make_selfcal_images, expand_merged_parmdb_map, {% if is_patch or skip_facet_imaging %} create_model4_map, blank_model, {% else %} apply_dir_dep, create_compressed_mapfile5, sort_averaged, sort_averaged_maps, concat_averaged, create_compressed_mapfile6, premask, wsclean_image_full1, create_imagebase_map, adjust_wsclean_mapfile1, mask5, wsclean_image_full2, create_model4_map, adjust_wsclean_mapfile2, {% endif %} pad_model_images, create_compressed_mapfile_shift_empty, sort_shift_empty_into_Groups, sort_shift_empty_into_Groups_maps, add_model_data_col, concat_shift_empty, create_expanded_model_mapfile, expand_facet_model_size_map, wsclean_ft, corrupt_final_model, subtract_initial_final, shift_diff_model_to_field, create_middle_band_mapfile, create_middle_model_mapfile, subtract_single, average_pre, average_post, average_pre_compressed_map, wsclean_pre, average_post_compressed_map, wsclean_post, verify_subtract]
-=======
-pipeline.steps = [update_mapfile_hosts, create_ms_map, create_msmulti_map, create_parmdb_map, create_full_skymodels_map, make_facet_skymodels_all, make_sourcedb_all_facet_sources, expand_sourcedb_all_facet_sources, make_facet_skymodels_cal, make_sourcedb_cal_facet_sources, expand_sourcedb_cal_facet_sources, shift_empty, predict_all_model_data, add_all_facet_sources, {% if preapply_phase_cal %} expand_preapply_parmdb_map, {% endif %} shift_cal, {% if preapply_phase_cal %} shift_cal_dir_indep, {% endif %} create_compressed_mapfile_data, sort_into_Groups, sort_into_Groups_maps, concat_data, {% if pre_average %} regroup_shift_cal, regroup_parmdb, pre_average, make_blavg_data_mapfile, switch_weights_col_shift_cal1, concat_blavg_data, switch_weights_col_shift_cal2, copy_column1, copy_column2, {% endif %} add_imaging_cols, concat_data_compressed_mapfile, concat_chunks, {% if not preapply_phase_cal %} average0, {% endif %} create_compressed_mapfile_avgdata, sort_avg_into_Groups, sort_avg_into_Groups_maps, concat_avgdata, create_compressed_mapfile0, concat0, casa_image01, adjust_casa_mapfile0, mask0, casa_image02, create_model0_map, casa_ft0, switch_weights_col1, make_fast_phase_parmdb_map, remove_parmdbs1, solve_phaseonly1, switch_weights_col2, apply_phaseonly1, create_compressed_mapfile1, concat1, casa_image11, adjust_casa_mapfile1, mask1, casa_image12, create_model1_map, casa_ft1, switch_weights_col3, remove_parmdbs2, solve_phaseonly2, switch_weights_col4, apply_phaseonly2, create_compressed_mapfile2, concat2, casa_image21, adjust_casa_mapfile2, mask2, casa_image22, create_model2_map, casa_ft2, switch_weights_col5, remove_parmdbs11, solve_ampphase11, switch_weights_col6, apply_ampphase11, make_slow_gain_parmdb_map, remove_parmdbs12, solve_ampphase12, merge_amp_parmdbs1, smooth_amp1, expand_smoothed_amp1_parmdb_map, apply_amp1, create_compressed_mapfile3, concat3, casa_image31, adjust_casa_mapfile3, mask3, casa_image32, loop_ampcal, merge_selfcal_parmdbs, {% if create_preapply_parmdb %} create_preapply_parmdb, {% endif %} make_selfcal_plots, create_selfcal_images_mapfile, make_selfcal_images, expand_merged_parmdb_map, add_imaging_cols_empty, {% if is_patch or skip_facet_imaging %} regroup_shift_empty_map_ft, concat_unaveraged_ft, create_compressed_mapfile_ft, create_model4_map, blank_model, casa_ft4, {% else %} apply_dir_dep, create_compressed_mapfile5, sort_averaged, sort_averaged_maps, concat_averaged, concat_averaged_compressed_map, {% block full_image_steps %} premask, wsclean_image_full1, create_imagebase_map, adjust_wsclean_mapfile1, mask5, wsclean_image_full2, create_model4_map, adjust_wsclean_mapfile2, pad_model_images, regroup_shift_empty_map, create_expanded_model_mapfile, expand_facet_model_size_map, wsclean_ft, {% endblock full_image_steps %} {% endif %} corrupt_final_model, subtract_initial_final, shift_diff_model_to_field, create_middle_band_mapfile, create_middle_model_mapfile, subtract_single, average_pre, average_post, average_pre_compressed_map, wsclean_pre, average_post_compressed_map, wsclean_post, verify_subtract]
->>>>>>> 816ea133
+pipeline.steps = [update_mapfile_hosts, create_ms_map, create_msmulti_map, create_parmdb_map, create_full_skymodels_map, make_facet_skymodels_all, make_sourcedb_all_facet_sources, expand_sourcedb_all_facet_sources, make_facet_skymodels_cal, make_sourcedb_cal_facet_sources, expand_sourcedb_cal_facet_sources, shift_empty, predict_all_model_data, add_all_facet_sources, {% if preapply_phase_cal %} expand_preapply_parmdb_map, {% endif %} shift_cal, {% if preapply_phase_cal %} shift_cal_dir_indep, {% endif %} create_compressed_mapfile_data, sort_into_Groups, sort_into_Groups_maps, concat_data, {% if pre_average %} regroup_shift_cal, regroup_parmdb, pre_average, make_blavg_data_mapfile, switch_weights_col_shift_cal1, concat_blavg_data, switch_weights_col_shift_cal2, copy_column1, copy_column2, {% endif %} concat_data_compressed_mapfile, {% if not preapply_phase_cal %} average0, {% endif %} create_compressed_mapfile0, sort_average0_into_Groups, sort_average0_into_Groups_maps, concat_average0_data, create_compressed_mapfile01, premask_selfcal, wsclean_image01, create_imagebase_map01, adjust_wsclean_mapfile0, mask0, wsclean_image02, create_imagebase_map02, pad_selfcal_model0_images, regroup_concat_data_map, create_expanded_model0_mapfile, expand_selfcal_model_size_map, wsclean_ft0, switch_weights_col1, make_fast_phase_parmdb_map, {% if peel_skymodel is not none %} create_peel_skymodel_map, make_peel_sourcedb, expand_peel_sourcedb_map, {% endif %} remove_parmdbs1, solve_phaseonly1, switch_weights_col2, apply_phaseonly1, create_compressed_mapfile1, wsclean_image11, create_imagebase_map11, adjust_wsclean_mapfile11, mask1, wsclean_image12, create_imagebase_map12, create_expanded_model1_mapfile, pad_selfcal_model1_images, wsclean_ft1, switch_weights_col3, remove_parmdbs2, solve_phaseonly2, switch_weights_col4, apply_phaseonly2, create_compressed_mapfile2, wsclean_image21, create_imagebase_map21, adjust_wsclean_mapfile21, mask2, wsclean_image22, create_imagebase_map22, create_expanded_model2_mapfile, pad_selfcal_model2_images, wsclean_ft2, switch_weights_col5, remove_parmdbs11, solve_ampphase11, switch_weights_col6, apply_ampphase11, make_slow_gain_parmdb_map, remove_parmdbs12, solve_ampphase12, merge_amp_parmdbs1, smooth_amp1, expand_smoothed_amp1_parmdb_map, apply_amp1, create_compressed_mapfile3, wsclean_image31, create_imagebase_map31, adjust_wsclean_mapfile31, mask3, wsclean_image32, loop_ampcal, merge_selfcal_parmdbs, make_selfcal_plots, create_selfcal_images_mapfile, make_selfcal_images, expand_merged_parmdb_map, {% if is_patch or skip_facet_imaging %} create_model4_map, blank_model, {% else %} apply_dir_dep, create_compressed_mapfile5, sort_averaged, sort_averaged_maps, concat_averaged, create_compressed_mapfile6, premask, wsclean_image_full1, create_imagebase_map, adjust_wsclean_mapfile1, mask5, wsclean_image_full2, create_model4_map, adjust_wsclean_mapfile2, {% endif %} pad_model_images, create_compressed_mapfile_shift_empty, sort_shift_empty_into_Groups, sort_shift_empty_into_Groups_maps, add_model_data_col, concat_shift_empty, create_expanded_model_mapfile, expand_facet_model_size_map, wsclean_ft, corrupt_final_model, subtract_initial_final, shift_diff_model_to_field, create_middle_band_mapfile, create_middle_model_mapfile, subtract_single, average_pre, average_post, average_pre_compressed_map, wsclean_pre, average_post_compressed_map, wsclean_post, verify_subtract]
 
 pipeline.pluginpath                                        =   {{ pipeline_dir }}/plugins
 
@@ -399,13 +395,10 @@
 ########## start of first round of selfcal
 
 # apply dir-independent calibration and average, length = nfiles
-<<<<<<< HEAD
-# this step must be done band-by-band, as each band has its own parmdb
-=======
+# this step must be done band-by-band, as each band has its own parmdb.
 # if we preapply solutions, we don't need to do this step as we already have
 # averaged MSs from the shift_cal_dir_indep step
 {% if not preapply_phase_cal %}
->>>>>>> 816ea133
 average0.control.type                                      =   dppp
 average0.control.opts.mapfiles_in                          =   [shift_cal.output.mapfile,create_parmdb_map.output.mapfile]
 average0.control.opts.inputkeys                            =   [msin,parmdb]
@@ -424,14 +417,6 @@
 average0.argument.avg.timestep                             =   {{ facetselfcal_timestep }}
 {% endif %}
 
-<<<<<<< HEAD
-# make compressed mapfile for averaged data MSs, length = 1
-create_compressed_mapfile0.control.kind                    =   plugin
-create_compressed_mapfile0.control.type                    =   compressMapfile
-create_compressed_mapfile0.control.mapfile_in              =   average0.output.mapfile
-create_compressed_mapfile0.control.mapfile_dir             =   input.output.mapfile_dir
-create_compressed_mapfile0.control.filename                =   concat_average0_input.mapfile
-=======
 # compress mapfile so that all files are in one group, length = 1
 create_compressed_mapfile_avgdata.control.kind             =   plugin
 create_compressed_mapfile_avgdata.control.type             =   compressMapfile
@@ -441,8 +426,7 @@
 create_compressed_mapfile_avgdata.control.mapfile_in       =   average0.output.mapfile
 {% endif %}
 create_compressed_mapfile_avgdata.control.mapfile_dir      =   input.output.mapfile_dir
-create_compressed_mapfile_avgdata.control.filename         =   concat_avg_input.mapfile
->>>>>>> 816ea133
+create_compressed_mapfile_avgdata.control.filename         =   concat_average0_input.mapfile
 
 # sort compressed mapfile so that there is one group per timestamp, length = ntimes
 sort_average0_into_Groups.control.type                     =   sort_times_into_freqGroups
@@ -716,15 +700,11 @@
 solve_phaseonly1.argument.uvcut.type                       =   uvwflagger
 solve_phaseonly1.argument.uvcut.uvlambdamin                =   {{ solve_min_uv_lambda }}
 solve_phaseonly1.argument.solvetec.type                    =   gaincal
-<<<<<<< HEAD
-solve_phaseonly1.argument.solvetec.caltype                 =   tecandphase
-=======
 {% if preapply_solve_tec_only %}
 solve_phaseonly1.argument.solvetec.caltype                 =   tec
 {% else %}
 solve_phaseonly1.argument.solvetec.caltype                 =   tecandphase
 {% endif %}
->>>>>>> 816ea133
 solve_phaseonly1.argument.solvetec.parmdb                  =   parmdb
 {% if peel_skymodel is not none %}
 solve_ampphase11.argument.solvetec.usemodelcolumn          =   False
@@ -941,15 +921,11 @@
 solve_phaseonly2.argument.uvcut.type                       =   uvwflagger
 solve_phaseonly2.argument.uvcut.uvlambdamin                =   {{ solve_min_uv_lambda }}
 solve_phaseonly2.argument.solvetec.type                    =   gaincal
-<<<<<<< HEAD
-solve_phaseonly2.argument.solvetec.caltype                 =   tecandphase
-=======
 {% if preapply_solve_tec_only %}
 solve_phaseonly2.argument.solvetec.caltype                 =   tec
 {% else %}
 solve_phaseonly2.argument.solvetec.caltype                 =   tecandphase
 {% endif %}
->>>>>>> 816ea133
 solve_phaseonly2.argument.solvetec.parmdb                  =   parmdb
 solve_phaseonly2.argument.solvetec.usemodelcolumn          =   True
 solve_phaseonly2.argument.solvetec.solint                  =   {{ solint_time_p }}
@@ -1161,15 +1137,11 @@
 solve_ampphase11.argument.uvcut.type                       =   uvwflagger
 solve_ampphase11.argument.uvcut.uvlambdamin                =   {{ solve_min_uv_lambda }}
 solve_ampphase11.argument.solvetec.type                    =   gaincal
-<<<<<<< HEAD
-solve_ampphase11.argument.solvetec.caltype                 =   tecandphase
-=======
 {% if preapply_solve_tec_only %}
 solve_ampphase11.argument.solvetec.caltype                 =   tec
 {% else %}
 solve_ampphase11.argument.solvetec.caltype                 =   tecandphase
 {% endif %}
->>>>>>> 816ea133
 solve_ampphase11.argument.solvetec.parmdb                  =   parmdb
 solve_ampphase11.argument.solvetec.usemodelcolumn          =   True
 solve_ampphase11.argument.solvetec.solint                  =   {{ solint_time_p }}
@@ -1463,15 +1435,11 @@
 solve_ampphase21.argument.uvcut.type                       =   uvwflagger
 solve_ampphase21.argument.uvcut.uvlambdamin                =   {{ solve_min_uv_lambda }}
 solve_ampphase21.argument.solvetec.type                    =   gaincal
-<<<<<<< HEAD
-solve_ampphase21.argument.solvetec.caltype                 =   tecandphase
-=======
 {% if preapply_solve_tec_only %}
 solve_ampphase21.argument.solvetec.caltype                 =   tec
 {% else %}
 solve_ampphase21.argument.solvetec.caltype                 =   tecandphase
 {% endif %}
->>>>>>> 816ea133
 solve_ampphase21.argument.solvetec.parmdb                  =   parmdb
 solve_ampphase21.argument.solvetec.usemodelcolumn          =   True
 solve_ampphase21.argument.solvetec.solint                  =   {{ solint_time_p }}
