<<<<<<< HEAD
pipeline.steps = [update_mapfile_hosts, create_ms_map, create_msmulti_map, create_parmdb_map, create_full_skymodels_map, make_facet_skymodels_all, make_sourcedb_all_facet_sources, expand_sourcedb_all_facet_sources, make_facet_skymodels_cal, make_sourcedb_cal_facet_sources, expand_sourcedb_cal_facet_sources, shift_empty, predict_all_model_data, add_all_facet_sources, shift_cal, create_compressed_mapfile_data, sort_into_Groups, sort_into_Groups_maps, concat_data, {% if pre_average %} regroup_shift_cal, regroup_parmdb, pre_average, make_blavg_data_mapfile, switch_weights_col_shift_cal1, concat_blavg_data, switch_weights_col_shift_cal2, copy_column1, copy_column2, {% endif %} add_imaging_cols, concat_data_compressed_mapfile, concat_chunks, average0, create_compressed_mapfile0, premask_selfcal, wsclean_image01, create_imagebase_map01, adjust_wsclean_mapfile0, mask0, wsclean_image02, create_imagebase_map02, create_expanded_model0_mapfile, pad_selfcal_model0_images, expand_selfcal_model_size_map, wsclean_ft0, switch_weights_col1, make_fast_phase_parmdb_map, remove_parmdbs1, solve_phaseonly1, switch_weights_col2, apply_phaseonly1, create_compressed_mapfile1, wsclean_image11, create_imagebase_map11, adjust_wsclean_mapfile11, mask1, wsclean_image12, create_imagebase_map12, create_expanded_model1_mapfile, pad_selfcal_model1_images, wsclean_ft1, switch_weights_col3, remove_parmdbs2, solve_phaseonly2, switch_weights_col4, apply_phaseonly2, create_compressed_mapfile2, wsclean_image21, create_imagebase_map21, adjust_wsclean_mapfile21, mask2, wsclean_image22, create_imagebase_map22, create_expanded_model2_mapfile, pad_selfcal_model2_images, wsclean_ft2, switch_weights_col5, remove_parmdbs11, solve_ampphase11, switch_weights_col6, apply_ampphase11, make_slow_gain_parmdb_map, remove_parmdbs12, solve_ampphase12, merge_amp_parmdbs1, smooth_amp1, expand_smoothed_amp1_parmdb_map, apply_amp1, create_compressed_mapfile3, wsclean_image31, create_imagebase_map31, adjust_wsclean_mapfile31, mask3, wsclean_image32, loop_ampcal, merge_selfcal_parmdbs, make_selfcal_plots, create_selfcal_images_mapfile, make_selfcal_images, expand_merged_parmdb_map, add_imaging_cols_empty, {% if is_patch or skip_facet_imaging %} regroup_shift_empty_map_ft, concat_unaveraged_ft, create_model4_map, blank_model, pad_model_images, regroup_shift_empty_map, create_expanded_model_mapfile, expand_facet_model_size_map, wsclean_ft, {% else %} apply_dir_dep, create_compressed_mapfile5, sort_averaged, sort_averaged_maps, concat_averaged, concat_averaged_compressed_map, premask, wsclean_image_full1, create_imagebase_map, adjust_wsclean_mapfile1, mask5, wsclean_image_full2, create_model4_map, adjust_wsclean_mapfile2, pad_model_images, regroup_shift_empty_map, create_expanded_model_mapfile, expand_facet_model_size_map, wsclean_ft, {% endif %} corrupt_final_model, subtract_initial_final, shift_diff_model_to_field, create_middle_band_mapfile, create_middle_model_mapfile, subtract_single, average_pre, average_post, average_pre_compressed_map, wsclean_pre, average_post_compressed_map, wsclean_post, verify_subtract]
=======
pipeline.steps = [update_mapfile_hosts, create_ms_map, create_msmulti_map, create_parmdb_map, create_full_skymodels_map, make_facet_skymodels_all, make_sourcedb_all_facet_sources, expand_sourcedb_all_facet_sources, make_facet_skymodels_cal, make_sourcedb_cal_facet_sources, expand_sourcedb_cal_facet_sources, shift_empty, predict_all_model_data, add_all_facet_sources, shift_cal, create_compressed_mapfile_data, sort_into_Groups, sort_into_Groups_maps, concat_data, {% if pre_average %} regroup_shift_cal, regroup_parmdb, pre_average, make_blavg_data_mapfile, switch_weights_col_shift_cal1, concat_blavg_data, switch_weights_col_shift_cal2, copy_column1, copy_column2, {% endif %} add_imaging_cols, concat_data_compressed_mapfile, concat_chunks, average0, create_compressed_mapfile_avgdata, sort_avg_into_Groups, sort_avg_into_Groups_maps, concat_avgdata, create_compressed_mapfile0, concat0, casa_image01, adjust_casa_mapfile0, mask0, casa_image02, create_model0_map, casa_ft0, switch_weights_col1, make_fast_phase_parmdb_map, remove_parmdbs1, solve_phaseonly1, switch_weights_col2, apply_phaseonly1, create_compressed_mapfile1, concat1, casa_image11, adjust_casa_mapfile1, mask1, casa_image12, create_model1_map, casa_ft1, switch_weights_col3, remove_parmdbs2, solve_phaseonly2, switch_weights_col4, apply_phaseonly2, create_compressed_mapfile2, concat2, casa_image21, adjust_casa_mapfile2, mask2, casa_image22, create_model2_map, casa_ft2, switch_weights_col5, remove_parmdbs11, solve_ampphase11, switch_weights_col6, apply_ampphase11, make_slow_gain_parmdb_map, remove_parmdbs12, solve_ampphase12, merge_amp_parmdbs1, smooth_amp1, expand_smoothed_amp1_parmdb_map, apply_amp1, create_compressed_mapfile3, concat3, casa_image31, adjust_casa_mapfile3, mask3, casa_image32, loop_ampcal, merge_selfcal_parmdbs, make_selfcal_plots, create_selfcal_images_mapfile, make_selfcal_images, expand_merged_parmdb_map, add_imaging_cols_empty, {% if is_patch or skip_facet_imaging %} regroup_shift_empty_map_ft, concat_unaveraged_ft, create_compressed_mapfile_ft, create_model4_map, blank_model, casa_ft4, {% else %} apply_dir_dep, create_compressed_mapfile5, sort_averaged, sort_averaged_maps, concat_averaged, concat_averaged_compressed_map, {% block full_image_steps %} premask, wsclean_image_full1, create_imagebase_map, adjust_wsclean_mapfile1, mask5, wsclean_image_full2, create_model4_map, adjust_wsclean_mapfile2, pad_model_images, regroup_shift_empty_map, create_expanded_model_mapfile, expand_facet_model_size_map, wsclean_ft, {% endblock full_image_steps %} {% endif %} corrupt_final_model, subtract_initial_final, shift_diff_model_to_field, create_middle_band_mapfile, create_middle_model_mapfile, subtract_single, average_pre, average_post, average_pre_compressed_map, wsclean_pre, average_post_compressed_map, wsclean_post, verify_subtract]
>>>>>>> 3c2de027

pipeline.pluginpath                                        =   {{ pipeline_dir }}/plugins

update_mapfile_hosts.control.kind                          =   plugin
update_mapfile_hosts.control.type                          =   updateHosts
update_mapfile_hosts.control.mapfile_dir                   =   input.output.mapfile_dir
update_mapfile_hosts.control.hosts                         =   {{ hosts }}

# create a mapfile with all single MSs from supplied list, length = nfiles
create_ms_map.control.kind                                 =   plugin
create_ms_map.control.type                                 =   addListMapfile
create_ms_map.control.hosts                                =   {{ hosts }}
create_ms_map.control.files                                =   {{ ms_files_single }}
create_ms_map.control.mapfile_dir                          =   input.output.mapfile_dir
create_ms_map.control.filename                             =   input_files_single.mapfile

# create a multi-mapfile with the groups of MSs from supplied list, length = nbands
create_msmulti_map.control.kind                            =   plugin
create_msmulti_map.control.type                            =   addListMultiMapfile
create_msmulti_map.control.hosts                           =   {{ hosts }}
create_msmulti_map.control.files                           =   {{ ms_files_grouped }}
create_msmulti_map.control.mapfile_dir                     =   input.output.mapfile_dir
create_msmulti_map.control.filename                        =   input_files_grouped.mapfile

# create a mapfile with the direction-independent parmDBs from supplied list, length = nfiles
create_parmdb_map.control.kind                             =   plugin
create_parmdb_map.control.type                             =   addListMapfile
create_parmdb_map.control.hosts                            =   {{ hosts }}
create_parmdb_map.control.files                            =   {{ dir_indep_parmDBs }}
create_parmdb_map.control.mapfile_dir                      =   input.output.mapfile_dir
create_parmdb_map.control.filename                         =   dir_indep_instrument_parmdbs.mapfile

# create a mapfile with the current skymodels from supplied list, length = nbands
create_full_skymodels_map.control.kind                     =   plugin
create_full_skymodels_map.control.type                     =   addListMapfile
create_full_skymodels_map.control.hosts                    =   {{ hosts }}
create_full_skymodels_map.control.files                    =   {{ skymodels }}
create_full_skymodels_map.control.mapfile_dir              =   input.output.mapfile_dir
create_full_skymodels_map.control.filename                 =   full_skymodels.mapfile

# extract the skymodel for this facet from global skymodel, length = nbands
make_facet_skymodels_all.control.type                      =   make_facet_skymodel
make_facet_skymodels_all.control.mapfile_in                =   create_full_skymodels_map.output.mapfile
make_facet_skymodels_all.control.inputkey                  =   fullmodelfile
make_facet_skymodels_all.control.outputkey                 =   outfile
make_facet_skymodels_all.argument.flags                    =   [fullmodelfile,outfile,{{ vertices_file }}]
make_facet_skymodels_all.argument.cal_only                 =   False

# convert the facet skymodel into a sourcedb, length = nbands
make_sourcedb_all_facet_sources.control.type               =   make_sourcedb
make_sourcedb_all_facet_sources.control.opts.mapfile_in    =   make_facet_skymodels_all.output.mapfile
make_sourcedb_all_facet_sources.control.opts.inputkey      =   in
make_sourcedb_all_facet_sources.argument.format            =   <
make_sourcedb_all_facet_sources.argument.outtype           =   blob

# expand the sourcedb mapfile so that there is one entry for every file, length = nfiles
expand_sourcedb_all_facet_sources.control.kind             =   plugin
expand_sourcedb_all_facet_sources.control.type             =   mapfileSingleToGroup
expand_sourcedb_all_facet_sources.control.mapfile_in       =   make_sourcedb_all_facet_sources.output.mapfile
expand_sourcedb_all_facet_sources.control.mapfile_groups   =   create_msmulti_map.output.mapfile
expand_sourcedb_all_facet_sources.control.mapfile_dir      =   input.output.mapfile_dir
expand_sourcedb_all_facet_sources.control.filename         =   expand_sourcedb_all_facet_sources.mapfile

# extract the skymodel for the calibrator of this facet from global skymodel, length = nbands
make_facet_skymodels_cal.control.type                      =   make_facet_skymodel
make_facet_skymodels_cal.control.mapfile_in                =   create_full_skymodels_map.output.mapfile
make_facet_skymodels_cal.control.inputkey                  =   fullmodelfile
make_facet_skymodels_cal.control.outputkey                 =   outfile
make_facet_skymodels_cal.argument.flags                    =   [fullmodelfile,outfile,{{ vertices_file }}]
make_facet_skymodels_cal.argument.cal_only                 =   True

# convert the facet skymodel into a sourcedb, length = nbands
make_sourcedb_cal_facet_sources.control.type               =   make_sourcedb
make_sourcedb_cal_facet_sources.control.opts.mapfile_in    =   make_facet_skymodels_cal.output.mapfile
make_sourcedb_cal_facet_sources.control.opts.inputkey      =   in
make_sourcedb_cal_facet_sources.argument.format            =   <
make_sourcedb_cal_facet_sources.argument.outtype           =   blob

# expand the sourcedb mapfile so that there is one entry for every file, length = nfiles
expand_sourcedb_cal_facet_sources.control.kind             =   plugin
expand_sourcedb_cal_facet_sources.control.type             =   mapfileSingleToGroup
expand_sourcedb_cal_facet_sources.control.mapfile_in       =   make_sourcedb_cal_facet_sources.output.mapfile
expand_sourcedb_cal_facet_sources.control.mapfile_groups   =   create_msmulti_map.output.mapfile
expand_sourcedb_cal_facet_sources.control.mapfile_dir      =   input.output.mapfile_dir
expand_sourcedb_cal_facet_sources.control.filename         =   expand_sourcedb_cal_facet_sources.mapfile

# shift full-res data to facet position to accept result of ft step below, length = nfiles
shift_empty.control.type                                   =   dppp
shift_empty.control.opts.mapfile_in                        =   create_ms_map.output.mapfile
shift_empty.control.opts.inputkey                          =   msin
shift_empty.argument.numthreads                            =   {{ max_cpus_per_io_proc_nfiles }}
shift_empty.argument.msin.datacolumn                       =   {{ subtracted_data_colname }}
shift_empty.argument.msout.overwrite                       =   True
shift_empty.argument.msout.writefullresflag                =   False
shift_empty.argument.local_scratch_dir                     =   {{ local_dir }}
shift_empty.argument.steps                                 =   [shift]
shift_empty.argument.shift.type                            =   phaseshifter
{% if is_patch or skip_facet_imaging %}
shift_empty.argument.shift.phasecenter                     =   [{{ ra }}deg, {{ dec }}deg]
{% else %}
shift_empty.argument.shift.phasecenter                     =   [{{ facet_ra }}deg, {{ facet_dec }}deg]
{% endif %}

# predict the skymodel data for the full facet, length = nfiles
predict_all_model_data.control.type                        =   dppp
{% if is_patch or skip_facet_imaging %}
predict_all_model_data.control.opts.mapfiles_in            =   [shift_empty.output.mapfile,expand_sourcedb_cal_facet_sources.output.mapfile,create_parmdb_map.output.mapfile]
{% else %}
predict_all_model_data.control.opts.mapfiles_in            =   [shift_empty.output.mapfile,expand_sourcedb_all_facet_sources.output.mapfile,create_parmdb_map.output.mapfile]
{% endif %}
predict_all_model_data.control.opts.inputkeys              =   [msin,sourcedb,parmdb]
predict_all_model_data.argument.numthreads                 =   {{ max_cpus_per_io_proc_nfiles }}
predict_all_model_data.argument.msout.overwrite            =   True
predict_all_model_data.argument.msout.writefullresflag     =   False
predict_all_model_data.argument.local_scratch_dir          =   {{ local_dir }}
predict_all_model_data.argument.steps                      =   [pred]
predict_all_model_data.argument.pred.type                  =   predict
predict_all_model_data.argument.pred.sourcedb              =   sourcedb
predict_all_model_data.argument.pred.operation             =   replace
predict_all_model_data.argument.pred.applycal.parmdb       =   parmdb

# add predicted facet data to phase-shifted empty data, length = nfiles
add_all_facet_sources.control.type                         =   add_subtract_columns
add_all_facet_sources.control.opts.mapfiles_in             =   [shift_empty.output.mapfile,predict_all_model_data.output.mapfile]
add_all_facet_sources.control.opts.inputkeys               =   [file1,file2]
add_all_facet_sources.argument.flags                       =   [file1,file2,DATA,DATA,FACET_DATA_ALL,add]

{% if not is_patch and not skip_facet_imaging %}
# For normal (non-patch) facets, we need to phase shift the empty data, add the
# calibrator source, and average

# shift full-res data to calibrator position and average in frequency, length = nfiles
shift_cal.control.type                                     =   dppp
shift_cal.control.opts.mapfiles_in                         =   [create_ms_map.output.mapfile,expand_sourcedb_cal_facet_sources.output.mapfile,create_parmdb_map.output.mapfile]
shift_cal.control.opts.inputkeys                           =   [msin,sourcedb,parmdb]
shift_cal.argument.numthreads                              =   {{ max_cpus_per_io_proc_nfiles }}
shift_cal.argument.msin.datacolumn                         =   {{ subtracted_data_colname }}
shift_cal.argument.msout.overwrite                         =   True
shift_cal.argument.msout.writefullresflag                  =   False
shift_cal.argument.local_scratch_dir                       =   {{ local_dir }}
shift_cal.argument.steps                                   =   [shift,add,avg]
shift_cal.argument.shift.type                              =   phaseshifter
shift_cal.argument.shift.phasecenter                       =   [{{ ra }}deg, {{ dec }}deg]
shift_cal.argument.add.type                                =   predict
shift_cal.argument.add.sourcedb                            =   sourcedb
shift_cal.argument.add.operation                           =   add
shift_cal.argument.add.applycal.parmdb                     =   parmdb
shift_cal.argument.avg.type                                =   squash
shift_cal.argument.avg.freqstep                            =   {{ facetselfcal_freqstep }}
shift_cal.argument.avg.timestep                            =   1

{% else %}

# For patches, we simply need to average the FACET_DATA_ALL column of the        // length = nfiles
# shift_empty datasets (since a patch has the same region for all sources as for
# the calibrator). Even though we don't phase shift here, we reuse the step name
# for simplicity
shift_cal.control.type                                     =   dppp
shift_cal.control.opts.mapfile_in                          =   shift_empty.output.mapfile
shift_cal.control.opts.inputkey                            =   msin
shift_cal.argument.numthreads                              =   {{ max_cpus_per_io_proc_nfiles }}
shift_cal.argument.msin.datacolumn                         =   FACET_DATA_ALL
shift_cal.argument.msout.overwrite                         =   True
shift_cal.argument.msout.writefullresflag                  =   False
shift_cal.argument.local_scratch_dir                       =   {{ local_dir }}
shift_cal.argument.steps                                   =   [avg]
shift_cal.argument.avg.type                                =   squash
shift_cal.argument.avg.freqstep                            =   {{ facetselfcal_freqstep }}
shift_cal.argument.avg.timestep                            =   1
{% endif %}

# compress mapfile so that all files are in one group, length = 1
create_compressed_mapfile_data.control.kind                =   plugin
create_compressed_mapfile_data.control.type                =   compressMapfile
create_compressed_mapfile_data.control.mapfile_in          =   shift_cal.output.mapfile
create_compressed_mapfile_data.control.mapfile_dir         =   input.output.mapfile_dir
create_compressed_mapfile_data.control.filename            =   concat_input.mapfile

# sort compressed mapfile so that there is one group per timestamp, length = ntimes * num_cal_blocks
sort_into_Groups.control.type                              =   sort_times_into_freqGroups
sort_into_Groups.argument.flags                            =   [create_compressed_mapfile_data.output.mapfile]
sort_into_Groups.argument.filename                         =   sorted_groups.mapfile
sort_into_Groups.argument.mapfile_dir                      =   input.output.mapfile_dir
sort_into_Groups.argument.hosts                            =   {{ hosts }}
sort_into_Groups.argument.stepname                         =   sort_into_Groups
{% if num_cal_blocks > 1 %}
sort_into_Groups.argument.numSB                            =   {{ num_bands_per_cal_block }}
{% endif %}

# convert the output of sort_into_Groups into usable mapfiles, len = 1 / (ntimes * num_cal_blocks)
sort_into_Groups_maps.control.kind                         =   plugin
sort_into_Groups_maps.control.type                         =   mapfilenamesFromMapfiles
sort_into_Groups_maps.control.mapfile_groupmap             =   sort_into_Groups.output.groupmapfile.mapfile
sort_into_Groups_maps.control.mapfile_filesmap             =   sort_into_Groups.output.mapfile.mapfile

# concat data in frequency, length = ntimes * num_cal_blocks
concat_data.control.type                                   =   dppp
concat_data.control.mapfile_out                            =   sort_into_Groups_maps.output.groupmap
concat_data.control.mapfile_in                             =   sort_into_Groups_maps.output.filesmap
concat_data.control.inputkey                               =   msin
concat_data.argument.numthreads                            =   {{ max_cpus_per_io_proc_ntimes }}
concat_data.argument.msin.datacolumn                       =   DATA
concat_data.argument.msin.missingdata                      =   True
concat_data.argument.msin.orderms                          =   False
concat_data.argument.msout.overwrite                       =   True
concat_data.argument.msout.writefullresflag                =   False
concat_data.argument.local_scratch_dir                     =   {{ local_dir }}
concat_data.argument.steps                                 =   []

{% if pre_average %}
# re-group shift_cal mapfile to have one group per band, length = nbands
regroup_shift_cal.control.kind                             =   plugin
regroup_shift_cal.control.type                             =   reGroupMapfile
regroup_shift_cal.control.mapfile_in                       =   shift_cal.output.mapfile
regroup_shift_cal.control.mapfile_groups                   =   create_msmulti_map.output.mapfile
regroup_shift_cal.control.mapfile_dir                      =   input.output.mapfile_dir
regroup_shift_cal.control.filename                         =   regroup_shift_cal.mapfile

# re-group dir-independent parmdb mapfile to have one group per band, length = nbands
regroup_parmdb.control.kind                                =   plugin
regroup_parmdb.control.type                                =   reGroupMapfile
regroup_parmdb.control.mapfile_in                          =   create_parmdb_map.output.mapfile
regroup_parmdb.control.mapfile_groups                      =   create_msmulti_map.output.mapfile
regroup_parmdb.control.check_basename                      =   False
regroup_parmdb.control.mapfile_dir                         =   input.output.mapfile_dir
regroup_parmdb.control.filename                            =   re_grouped_parmdb.mapfile

# Do the baseline-dependent preaveraging, length = nbands
<<<<<<< HEAD
# This step makes new columns named BLAVG_DATA and BLAVG_WEIGHT_SPECTRUM
=======
# overwrite the WEIGHT_SPECTRUM column
>>>>>>> 3c2de027
pre_average.control.type                                   =   pre_average
pre_average.control.mapfiles_in                            =   [regroup_shift_cal.output.mapfile,regroup_parmdb.output.mapfile]
pre_average.control.inputkeys                              =   [datafiles,parmdbs]
pre_average.argument.flags                                 =   [datafiles,parmdbs,DATA,BLAVG_DATA,BLAVG_WEIGHT_SPECTRUM,{{ target_rms_rad }}]

# make mapfile for concatenated preaveraged data, length = ntimes * num_cal_blocks
make_blavg_data_mapfile.control.kind                       =  plugin
make_blavg_data_mapfile.control.type                       =  createMapfile
make_blavg_data_mapfile.control.method                     =  add_suffix_to_file
make_blavg_data_mapfile.control.mapfile_in                 =  sort_into_Groups_maps.output.groupmap
make_blavg_data_mapfile.control.add_suffix_to_file         =  "_blavg.ms"
make_blavg_data_mapfile.control.mapfile_dir                =  input.output.mapfile_dir
make_blavg_data_mapfile.control.filename                   =  make_blavg_data.mapfile

# switch "normal" weights with block-average weights, length = nfiles
switch_weights_col_shift_cal1.control.type                 =   switch_columns
switch_weights_col_shift_cal1.control.mapfile_in           =   shift_cal.output.mapfile
switch_weights_col_shift_cal1.control.inputkey             =   msfiles
switch_weights_col_shift_cal1.argument.flags               =   [msfiles,WEIGHT_SPECTRUM,{{ blavg_weight_column }}]

# Concat the preaveraged data (and weights), length = ntimes * num_cal_blocks
concat_blavg_data.control.type                             =   dppp
concat_blavg_data.control.mapfile_out                      =   make_blavg_data_mapfile.output.mapfile
concat_blavg_data.control.mapfile_in                       =   sort_into_Groups_maps.output.filesmap
concat_blavg_data.control.inputkey                         =   msin
concat_blavg_data.argument.numthreads                      =   {{ max_cpus_per_io_proc_ntimes }}
concat_blavg_data.argument.msin.datacolumn                 =   BLAVG_DATA
concat_blavg_data.argument.msin.missingdata                =   True
concat_blavg_data.argument.msin.orderms                    =   False
concat_blavg_data.argument.msout.overwrite                 =   True
concat_blavg_data.argument.msout.writefullresflag          =   False
concat_blavg_data.argument.local_scratch_dir               =   {{ local_dir }}
concat_blavg_data.argument.steps                           =   []

# switch "normal" weights with block-average weights, length = nfiles
switch_weights_col_shift_cal2.control.type                 =   switch_columns
switch_weights_col_shift_cal2.control.mapfile_in           =   shift_cal.output.mapfile
switch_weights_col_shift_cal2.control.inputkey             =   msfiles
switch_weights_col_shift_cal2.argument.flags               =   [msfiles,WEIGHT_SPECTRUM,{{ blavg_weight_column }}]

# Copy BLAVG_DATA, length = ntimes * num_cal_blocks
copy_column1.control.type                                  =   copy_column
copy_column1.control.mapfiles_in                           =   [concat_blavg_data.output.mapfile,concat_data.output.mapfile]
copy_column1.control.inputkeys                             =   [blavgfile,datafile]
copy_column1.argument.flags                                =   [blavgfile,datafile,DATA,BLAVG_DATA]

# Copy BLAVG_WEIGHT_SPECTRUM, length = ntimes * num_cal_blocks
copy_column2.control.type                                  =   copy_column
copy_column2.control.mapfiles_in                           =   [concat_blavg_data.output.mapfile,concat_data.output.mapfile]
copy_column2.control.inputkeys                             =   [blavgfile,datafile]
copy_column2.argument.flags                                =   [blavgfile,datafile,WEIGHT_SPECTRUM,{{ blavg_weight_column }}]
{% endif %}

# add imaging columns to concatenated data MSs, length = ntimes * num_cal_blocks
add_imaging_cols.control.type                              =   add_imaging_columns
add_imaging_cols.control.mapfile_in                        =   concat_data.output.mapfile
add_imaging_cols.control.inputkey                          =   msfile
add_imaging_cols.argument.flags                            =   [msfile]

# make compressed mapfile for concatenated data MSs, length = 1
concat_data_compressed_mapfile.control.kind                =   plugin
concat_data_compressed_mapfile.control.type                =   compressMapfile
concat_data_compressed_mapfile.control.mapfile_in          =   concat_data.output.mapfile
concat_data_compressed_mapfile.control.mapfile_dir         =   input.output.mapfile_dir
concat_data_compressed_mapfile.control.filename            =   concat_chunks_input.mapfile

# virtual concat of time/cal-chunks, length = 1
concat_chunks.control.type                                 =   virtual_concat
concat_chunks.control.mapfile_in                           =   concat_data_compressed_mapfile.output.mapfile
concat_chunks.control.inputkey                             =   msfiles
concat_chunks.control.outputkey                            =   msconcat
concat_chunks.argument.flags                               =   [msfiles,msconcat]

########## start of first round of selfcal

# apply dir-independent calibration and average, length = nfiles
average0.control.type                                      =   dppp
average0.control.opts.mapfiles_in                          =   [shift_cal.output.mapfile,create_parmdb_map.output.mapfile]
average0.control.opts.inputkeys                            =   [msin,parmdb]
average0.argument.numthreads                               =   {{ max_cpus_per_io_proc_nfiles }}
average0.argument.msin.datacolumn                          =   DATA
average0.argument.msout.overwrite                          =   True
average0.argument.msout.writefullresflag                   =   False
average0.argument.local_scratch_dir                        =   {{ local_dir }}
average0.argument.steps                                    =   [correct,avg]
average0.argument.correct.type                             =   applycal
average0.argument.correct.parmdb                           =   parmdb
average0.argument.correct.correction                       =   gain
average0.argument.correct.invert                           =   True
average0.argument.avg.type                                 =   squash
average0.argument.avg.freqstep                             =   1
average0.argument.avg.timestep                             =   {{ facetselfcal_timestep }}

# make compressed mapfile for averaged data MSs, length = 1
create_compressed_mapfile0.control.kind                    =   plugin
create_compressed_mapfile0.control.type                    =   compressMapfile
create_compressed_mapfile0.control.mapfile_in              =   average0.output.mapfile
create_compressed_mapfile0.control.mapfile_dir             =   input.output.mapfile_dir
create_compressed_mapfile0.control.filename                =   image0_input.mapfile

# make a mask using user-supplied region (if any), length = 1
premask_selfcal.control.type                               =   make_clean_mask
premask_selfcal.control.mapfile_in                         =   create_compressed_mapfile0.output.mapfile
premask_selfcal.control.inputkey                           =   imagefile
premask_selfcal.control.outputkey                          =   maskfile
premask_selfcal.argument.flags                             =   [imagefile,maskfile]
premask_selfcal.argument.img_format                        =   fits
premask_selfcal.argument.pad_to_size                       =   {{ cal_imsize }}
premask_selfcal.argument.skip_source_detection             =   True
premask_selfcal.argument.vertices_file                     =   {{ vertices_file }}
premask_selfcal.argument.reference_ra_deg                  =   {{ ra }}
premask_selfcal.argument.reference_dec_deg                 =   {{ dec }}
premask_selfcal.argument.cellsize_deg                      =   {{ cellsize_selfcal_deg }}
premask_selfcal.argument.region_file                       =   {{ region_selfcal }}
premask_selfcal.argument.make_blank_image                  =   True

# image the virtual concatenated data with wsclean, length = 1
wsclean_image01.control.type                               =   wsclean
wsclean_image01.control.mapfiles_in                        =   [create_compressed_mapfile0.output.mapfile,premask_selfcal.output.mapfile]
wsclean_image01.control.inputkeys                          =   [msfile,fitsmask]
wsclean_image01.argument.flags                             =   [-no-update-model-required,-multiscale,-fitbeam,-reorder,-joinchannels,msfile]
wsclean_image01.argument.fitsmask                          =   fitsmask
wsclean_image01.argument.size                              =   {{ cal_imsize }} {{ cal_imsize }}
wsclean_image01.argument.niter                             =   1000
wsclean_image01.argument.threshold                         =   0.0
wsclean_image01.argument.pol                               =   I
wsclean_image01.argument.weight                            =   briggs {{ robust_selfcal }}
wsclean_image01.argument.mgain                             =   0.6
wsclean_image01.argument.cleanborder                       =   0
wsclean_image01.argument.minuv-l                           =   {{ selfcal_min_uv_lambda }}
wsclean_image01.argument.scale                             =   {{ cellsize_selfcal_deg }}
wsclean_image01.argument.channelsout                       =   {{ wsclean_nchannels_selfcal }}
wsclean_image01.argument.mem                               =   {{ max_percent_memory_per_proc_single }}
wsclean_image01.argument.j                                 =   {{ max_cpus_per_proc_single }}
wsclean_image01.argument.tempdir                           =   {{ local_dir }}
{% if not wsclean_selfcal_multiscale %}
wsclean_image01.argument.multiscale-scales                 =   0
{% endif %}
{% if wsclean_nchannels_selfcal > 1 %}
wsclean_image01.argument.deconvolution-channels            =   3
wsclean_image01.argument.fit-spectral-pol                  =   3
{% endif %}
wsclean_image01.argument.weighting-rank-filter             =   3
{% if facetselfcal_wsclean_nwavelengths > 0.0 %}
wsclean_image01.argument.baseline-averaging                =   {{ facetselfcal_wsclean_nwavelengths }}
{% endif %}

# make a mapfile with the root-name of the WSClean image, length = 1
create_imagebase_map01.control.kind                         =   plugin
create_imagebase_map01.control.type                         =   trimMapfile
create_imagebase_map01.control.mapfile_in                   =   wsclean_image01.output.wsclean_image01-image.fits.mapfile
create_imagebase_map01.control.trim                         =   -
create_imagebase_map01.control.mapfile_dir                  =   input.output.mapfile_dir
create_imagebase_map01.control.filename                     =   wsclean_image01_image_rootname.mapfile

# make a mapfile with the name of the WSClean image, length = 1
adjust_wsclean_mapfile0.control.kind                       =   plugin
adjust_wsclean_mapfile0.control.type                       =   appendMapfile
adjust_wsclean_mapfile0.control.mapfile_in                 =   create_imagebase_map01.output.mapfile
adjust_wsclean_mapfile0.control.append                     =   {{ wsclean_suffix }}
adjust_wsclean_mapfile0.control.mapfile_dir                =   input.output.mapfile_dir
adjust_wsclean_mapfile0.control.filename                   =   wsclean_image01_imagename.mapfile

# generate a clean-mask from first image, length = 1
mask0.control.type                                         =   make_clean_mask
mask0.control.mapfile_in                                   =   adjust_wsclean_mapfile0.output.mapfile
mask0.control.inputkey                                     =   imagefile
mask0.control.outputkey                                    =   maskfile
mask0.argument.flags                                       =   [imagefile,maskfile]
mask0.argument.region_file                                 =   {{ region_selfcal }}
mask0.argument.threshpix                                   =   10
mask0.argument.threshisl                                   =   6
mask0.argument.iterate_threshold                           =   True
mask0.argument.atrous_do                                   =   {{ atrous_do }}
mask0.argument.rmsbox                                      =   (80,20)
mask0.argument.adaptive_rmsbox                             =   True
mask0.argument.trim_by                                     =   0.4
mask0.argument.img_format                                  =   fits
mask0.argument.threshold_format                            =   str_with_units
mask0.argument.use_adaptive_threshold                      =   {{ use_selfcal_adaptive_threshold }}

# image the virtual concatenated data again with wsclean, length = 1
wsclean_image02.control.type                               =   wsclean
{% if use_selfcal_clean_threshold %}
wsclean_image02.control.mapfiles_in                        =   [create_compressed_mapfile0.output.mapfile,mask0.output.mapfile,mask0.output.threshold_5sig.mapfile]
wsclean_image02.control.inputkeys                          =   [msfile,fitsmask,threshold]
wsclean_image02.argument.threshold                         =   threshold
wsclean_image02.argument.niter                             =   10000
{% else %}
wsclean_image02.control.mapfiles_in                        =   [create_compressed_mapfile0.output.mapfile,mask0.output.mapfile]
wsclean_image02.control.inputkeys                          =   [msfile,fitsmask]
wsclean_image02.argument.threshold                         =   0.0
wsclean_image02.argument.niter                             =   1000
{% endif %}
wsclean_image02.argument.flags                             =   [-no-update-model-required,-multiscale,-fitbeam,-reorder,-joinchannels,msfile]
wsclean_image02.argument.fitsmask                          =   fitsmask
wsclean_image02.argument.size                              =   {{ cal_imsize }} {{ cal_imsize }}
wsclean_image02.argument.pol                               =   I
wsclean_image02.argument.weight                            =   briggs {{ robust_selfcal }}
wsclean_image02.argument.mgain                             =   0.6
wsclean_image02.argument.cleanborder                       =   0
wsclean_image02.argument.minuv-l                           =   {{ selfcal_min_uv_lambda }}
wsclean_image02.argument.scale                             =   {{ cellsize_selfcal_deg }}
wsclean_image02.argument.channelsout                       =   {{ wsclean_nchannels_selfcal }}
wsclean_image02.argument.mem                               =   {{ max_percent_memory_per_proc_single }}
wsclean_image02.argument.j                                 =   {{ max_cpus_per_proc_single }}
wsclean_image02.argument.tempdir                           =   {{ local_dir }}
{% if not wsclean_selfcal_multiscale %}
wsclean_image02.argument.multiscale-scales                 =   0
{% endif %}
{% if wsclean_nchannels_selfcal > 1 %}
wsclean_image02.argument.deconvolution-channels            =   3
wsclean_image02.argument.fit-spectral-pol                  =   3
{% endif %}
wsclean_image02.argument.weighting-rank-filter             =   3
{% if facetselfcal_wsclean_nwavelengths > 0.0 %}
wsclean_image02.argument.baseline-averaging                =   {{ facetselfcal_wsclean_nwavelengths }}
{% endif %}

<<<<<<< HEAD
# make a mapfile with the root-name of the WSClean image, length = 1
create_imagebase_map02.control.kind                        =   plugin
create_imagebase_map02.control.type                        =   trimMapfile
create_imagebase_map02.control.mapfile_in                  =   wsclean_image02.output.wsclean_image02-image.fits.mapfile
create_imagebase_map02.control.trim                        =   -
create_imagebase_map02.control.mapfile_dir                 =   input.output.mapfile_dir
create_imagebase_map02.control.filename                    =   image02_rootname.mapfile

# expand the mapfile of the model image to match ft files, length = some
create_expanded_model0_mapfile.control.kind                =   plugin
create_expanded_model0_mapfile.control.type                =   expandMapfile
create_expanded_model0_mapfile.control.mapfile_in          =   create_imagebase_map02.output.mapfile
create_expanded_model0_mapfile.control.mapfile_to_match    =   concat_data.output.mapfile
create_expanded_model0_mapfile.control.mapfile_dir         =   input.output.mapfile_dir
create_expanded_model0_mapfile.control.filename            =   expand_model0.mapfile

# pad the model image with zeros, length = 1
pad_selfcal_model0_images.control.type                     =   pad_image
pad_selfcal_model0_images.control.mapfile_in               =   create_imagebase_map02.output.mapfile
pad_selfcal_model0_images.control.inputkey                 =   imagefile
pad_selfcal_model0_images.argument.flags                   =   [imagefile,{{ wsclean_patch_model_padding }}]

# expand mapfile of the model image sizes to all groups, length = ntimes
expand_selfcal_model_size_map.control.kind                 =   plugin
expand_selfcal_model_size_map.control.type                 =   expandMapfile
expand_selfcal_model_size_map.control.mapfile_in           =   pad_selfcal_model0_images.output.padsize.mapfile
expand_selfcal_model_size_map.control.mapfile_to_match     =   concat_data.output.mapfile
expand_selfcal_model_size_map.control.mapfile_dir          =   input.output.mapfile_dir
expand_selfcal_model_size_map.control.filename             =   expand_selfcal_model_size.mapfile

# predict model visibilities, length = ntimes
wsclean_ft0.control.type                                   =   wsclean_ft
wsclean_ft0.control.mapfiles_in                            =   [concat_data.output.mapfile,create_expanded_model0_mapfile.output.mapfile,expand_selfcal_model_size_map.output.mapfile]
wsclean_ft0.control.inputkeys                              =   [msfile,name,size]
wsclean_ft0.argument.flags                                 =   [-predict,msfile]
wsclean_ft0.argument.scale                                 =   {{ cellsize_selfcal_deg }}
wsclean_ft0.argument.mem                                   =   {{ max_percent_memory_per_proc_ntimes }}
wsclean_ft0.argument.channelsout                           =   {{ wsclean_nchannels_selfcal }}
wsclean_ft0.argument.j                                     =   {{ max_cpus_per_proc_ntimes }}
wsclean_ft0.argument.tempdir                               =   {{ local_dir }}

# switch "normal" weights with BL-averaged weights, length = ntimes
=======
# switch "normal" weights with block-average weights, length = ntimes * num_cal_blocks
>>>>>>> 3c2de027
switch_weights_col1.control.type                           =   switch_columns
switch_weights_col1.control.mapfile_in                     =   concat_data.output.mapfile
switch_weights_col1.control.inputkey                       =   msfiles
switch_weights_col1.argument.flags                         =   [msfiles,WEIGHT_SPECTRUM,{{ blavg_weight_column }}]

# generate mapfile for the fast-phase parmDBs generated in the solve_phaseonly steps, length = ntimes * num_cal_blocks
make_fast_phase_parmdb_map.control.kind                    =  plugin
make_fast_phase_parmdb_map.control.type                    =  createMapfile
make_fast_phase_parmdb_map.control.method                  =  add_suffix_to_file
make_fast_phase_parmdb_map.control.mapfile_in              =  concat_data.output.mapfile
make_fast_phase_parmdb_map.control.add_suffix_to_file      =  /instrument
make_fast_phase_parmdb_map.control.mapfile_dir             =  input.output.mapfile_dir
make_fast_phase_parmdb_map.control.filename                =  fast_parmdb.mapfile

# remove any existing parmdbs before solving, length = ntimes * num_cal_blocks
remove_parmdbs1.control.type                               =   remove_file
remove_parmdbs1.control.mapfile_in                         =   make_fast_phase_parmdb_map.output.mapfile
remove_parmdbs1.control.inputkey                           =   parmdb
remove_parmdbs1.argument.flags                             =   [-rf,parmdb]

<<<<<<< HEAD
# run GainCal with model column on freq-concatenated files, to solve for (fast) phases, length = ntimes
# note: for now, we use the uvwflagger to exclude baselines shorter than solve_min_uv_lambda. Once
# GainCal has a filter parameter, we can switch to that
solve_phaseonly1.control.type                              =   dppp_inplace
=======
# run GainCal with model column on freq-concatenated files, to solve for (fast) phases, length = ntimes * num_cal_blocks
# note: for now, we write out a new dataset even though it's never used, as this
# is the only way to add a uv cut without affecting the original dataset. Once
# GainCal has a filter parameter, we can use dppp_inplace instead and save on I/O
solve_phaseonly1.control.type                              =   dppp
>>>>>>> 3c2de027
solve_phaseonly1.control.mapfiles_in                       =   [concat_data.output.mapfile,make_fast_phase_parmdb_map.output.mapfile]
solve_phaseonly1.control.inputkeys                         =   [msin,parmdb]
solve_phaseonly1.argument.numthreads                       =   {{ max_cpus_per_proc_ntimes }}
solve_phaseonly1.argument.msin.datacolumn                  =   {{ data_column }}
solve_phaseonly1.argument.msout                            =   .
solve_phaseonly1.argument.steps                            =   [uvcut,solvetec]
solve_phaseonly1.argument.uvcut.type                       =   uvwflagger
solve_phaseonly1.argument.uvcut.uvlambdamin                =   {{ solve_min_uv_lambda }}
solve_phaseonly1.argument.solvetec.type                    =   gaincal
solve_phaseonly1.argument.solvetec.caltype                 =   tec
solve_phaseonly1.argument.solvetec.parmdb                  =   parmdb
solve_phaseonly1.argument.solvetec.usemodelcolumn          =   True
solve_phaseonly1.argument.solvetec.solint                  =   {{ solint_time_p }}
solve_phaseonly1.argument.solvetec.nchan                   =   {{ solint_freq_a }}

# switch the weights back, length = ntimes * num_cal_blocks
switch_weights_col2.control.type                           =   switch_columns
switch_weights_col2.control.mapfile_in                     =   concat_data.output.mapfile
switch_weights_col2.control.inputkey                       =   msfiles
switch_weights_col2.argument.flags                         =   [msfiles,WEIGHT_SPECTRUM,{{ blavg_weight_column }}]

########## end of first round of selfcal
########## start of second round of selfcal

# apply the previous calibration and average, length = ntimes * num_cal_blocks
apply_phaseonly1.control.type                              =   dppp
apply_phaseonly1.control.opts.mapfiles_in                  =   [concat_data.output.mapfile,make_fast_phase_parmdb_map.output.mapfile]
apply_phaseonly1.control.opts.inputkeys                    =   [msin,parmdb]
apply_phaseonly1.argument.numthreads                       =   {{ max_cpus_per_io_proc_ntimes }}
apply_phaseonly1.argument.msin.datacolumn                  =   DATA
apply_phaseonly1.argument.msout.overwrite                  =   True
apply_phaseonly1.argument.msout.writefullresflag           =   False
apply_phaseonly1.argument.local_scratch_dir                =   {{ local_dir }}
apply_phaseonly1.argument.steps                            =   [correct_fast1,correct_fast2,avg]
apply_phaseonly1.argument.correct_fast1.type               =   applycal
apply_phaseonly1.argument.correct_fast1.parmdb             =   parmdb
apply_phaseonly1.argument.correct_fast1.correction         =   tec
apply_phaseonly1.argument.correct_fast1.invert             =   True
apply_phaseonly1.argument.correct_fast2.type               =   applycal
apply_phaseonly1.argument.correct_fast2.parmdb             =   parmdb
apply_phaseonly1.argument.correct_fast2.correction         =   commonscalarphase
apply_phaseonly1.argument.correct_fast2.invert             =   True
apply_phaseonly1.argument.avg.type                         =   squash
apply_phaseonly1.argument.avg.freqstep                     =   1
apply_phaseonly1.argument.avg.timestep                     =   {{ facetselfcal_timestep }}

# make compressed mapfile of averaged data, length = 1
create_compressed_mapfile1.control.kind                    =   plugin
create_compressed_mapfile1.control.type                    =   compressMapfile
create_compressed_mapfile1.control.mapfile_in              =   apply_phaseonly1.output.mapfile
create_compressed_mapfile1.control.mapfile_dir             =   input.output.mapfile_dir
create_compressed_mapfile1.control.filename                =   image1_input.mapfile

# image the virtual concatenated data with wsclean, length = 1
wsclean_image11.control.type                               =   wsclean
wsclean_image11.control.mapfiles_in                        =   [create_compressed_mapfile1.output.mapfile,premask_selfcal.output.mapfile]
wsclean_image11.control.inputkeys                          =   [msfile,fitsmask]
wsclean_image11.argument.flags                             =   [-no-update-model-required,-multiscale,-fitbeam,-reorder,-joinchannels,msfile]
wsclean_image11.argument.fitsmask                          =   fitsmask
wsclean_image11.argument.size                              =   {{ cal_imsize }} {{ cal_imsize }}
wsclean_image11.argument.niter                             =   1000
wsclean_image11.argument.threshold                         =   0.0
wsclean_image11.argument.pol                               =   I
wsclean_image11.argument.weight                            =   briggs {{ robust_selfcal }}
wsclean_image11.argument.mgain                             =   0.6
wsclean_image11.argument.cleanborder                       =   0
wsclean_image11.argument.minuv-l                           =   {{ selfcal_min_uv_lambda }}
wsclean_image11.argument.scale                             =   {{ cellsize_selfcal_deg }}
wsclean_image11.argument.channelsout                       =   {{ wsclean_nchannels_selfcal }}
wsclean_image11.argument.mem                               =   {{ max_percent_memory_per_proc_single }}
wsclean_image11.argument.j                                 =   {{ max_cpus_per_proc_single }}
wsclean_image11.argument.tempdir                           =   {{ local_dir }}
{% if not wsclean_selfcal_multiscale %}
wsclean_image11.argument.multiscale-scales                 =   0
{% endif %}
{% if wsclean_nchannels_selfcal > 1 %}
wsclean_image11.argument.deconvolution-channels            =   3
wsclean_image11.argument.fit-spectral-pol                  =   3
{% endif %}
wsclean_image11.argument.weighting-rank-filter             =   3
{% if facetselfcal_wsclean_nwavelengths > 0.0 %}
wsclean_image11.argument.baseline-averaging                =   {{ facetselfcal_wsclean_nwavelengths }}
{% endif %}

# make a mapfile with the root-name of the WSClean image, length = 1
create_imagebase_map11.control.kind                        =   plugin
create_imagebase_map11.control.type                        =   trimMapfile
create_imagebase_map11.control.mapfile_in                  =   wsclean_image11.output.wsclean_image11-image.fits.mapfile
create_imagebase_map11.control.trim                        =   -
create_imagebase_map11.control.mapfile_dir                 =   input.output.mapfile_dir
create_imagebase_map11.control.filename                    =   wsclean_image11_image_rootname.mapfile

# make a mapfile with the name of the WSClean image, length = 1
adjust_wsclean_mapfile11.control.kind                      =   plugin
adjust_wsclean_mapfile11.control.type                      =   appendMapfile
adjust_wsclean_mapfile11.control.mapfile_in                =   create_imagebase_map11.output.mapfile
adjust_wsclean_mapfile11.control.append                    =   {{ wsclean_suffix }}
adjust_wsclean_mapfile11.control.mapfile_dir               =   input.output.mapfile_dir
adjust_wsclean_mapfile11.control.filename                  =   wsclean_image11_imagename.mapfile

# generate a clean-mask from first image, length = 1
mask1.control.type                                         =   make_clean_mask
mask1.control.mapfile_in                                   =   adjust_wsclean_mapfile11.output.mapfile
mask1.control.inputkey                                     =   imagefile
mask1.control.outputkey                                    =   maskfile
mask1.argument.flags                                       =   [imagefile,maskfile]
mask1.argument.region_file                                 =   {{ region_selfcal }}
mask1.argument.threshpix                                   =   8
mask1.argument.threshisl                                   =   7
mask1.argument.iterate_threshold                           =   True
mask1.argument.atrous_do                                   =   {{ atrous_do }}
mask1.argument.rmsbox                                      =   (80,20)
mask1.argument.adaptive_rmsbox                             =   True
mask1.argument.trim_by                                     =   0.4
mask1.argument.img_format                                  =   fits
mask1.argument.threshold_format                            =   str_with_units
mask1.argument.use_adaptive_threshold                      =   {{ use_selfcal_adaptive_threshold }}

# image the virtual concatenated data again with wsclean, length = 1
wsclean_image12.control.type                               =   wsclean
{% if use_selfcal_clean_threshold %}
wsclean_image12.control.mapfiles_in                        =   [create_compressed_mapfile1.output.mapfile,mask1.output.mapfile,mask1.output.threshold_5sig.mapfile]
wsclean_image12.control.inputkeys                          =   [msfile,fitsmask,threshold]
wsclean_image12.argument.threshold                         =   threshold
wsclean_image12.argument.niter                             =   10000
{% else %}
wsclean_image12.control.mapfiles_in                        =   [create_compressed_mapfile1.output.mapfile,mask1.output.mapfile]
wsclean_image12.control.inputkeys                          =   [msfile,fitsmask]
wsclean_image12.argument.threshold                         =   0.0
wsclean_image12.argument.niter                             =   1000
{% endif %}
wsclean_image12.argument.flags                             =   [-no-update-model-required,-multiscale,-fitbeam,-reorder,-joinchannels,msfile]
wsclean_image12.argument.fitsmask                          =   fitsmask
wsclean_image12.argument.size                              =   {{ cal_imsize }} {{ cal_imsize }}
wsclean_image12.argument.pol                               =   I
wsclean_image12.argument.weight                            =   briggs {{ robust_selfcal }}
wsclean_image12.argument.mgain                             =   0.6
wsclean_image12.argument.cleanborder                       =   0
wsclean_image12.argument.minuv-l                           =   {{ selfcal_min_uv_lambda }}
wsclean_image12.argument.scale                             =   {{ cellsize_selfcal_deg }}
wsclean_image12.argument.channelsout                       =   {{ wsclean_nchannels_selfcal }}
wsclean_image12.argument.mem                               =   {{ max_percent_memory_per_proc_single }}
wsclean_image12.argument.j                                 =   {{ max_cpus_per_proc_single }}
wsclean_image12.argument.tempdir                           =   {{ local_dir }}
{% if not wsclean_selfcal_multiscale %}
wsclean_image12.argument.multiscale-scales                 =   0
{% endif %}
{% if wsclean_nchannels_selfcal > 1 %}
wsclean_image12.argument.deconvolution-channels            =   3
wsclean_image12.argument.fit-spectral-pol                  =   3
{% endif %}
wsclean_image12.argument.weighting-rank-filter             =   3
{% if facetselfcal_wsclean_nwavelengths > 0.0 %}
wsclean_image12.argument.baseline-averaging                =   {{ facetselfcal_wsclean_nwavelengths }}
{% endif %}
<<<<<<< HEAD

# make a mapfile with the root-name of the WSClean image, length = 1
create_imagebase_map12.control.kind                        =   plugin
create_imagebase_map12.control.type                        =   trimMapfile
create_imagebase_map12.control.mapfile_in                  =   wsclean_image12.output.wsclean_image12-image.fits.mapfile
create_imagebase_map12.control.trim                        =   -
create_imagebase_map12.control.mapfile_dir                 =   input.output.mapfile_dir
create_imagebase_map12.control.filename                    =   wsclean_image12_image_rootname.mapfile

# expand the mapfile of the model image to all files, length = ntimes
create_expanded_model1_mapfile.control.kind                =   plugin
create_expanded_model1_mapfile.control.type                =   expandMapfile
create_expanded_model1_mapfile.control.mapfile_in          =   create_imagebase_map12.output.mapfile
create_expanded_model1_mapfile.control.mapfile_to_match    =   concat_data.output.mapfile
create_expanded_model1_mapfile.control.mapfile_dir         =   input.output.mapfile_dir
create_expanded_model1_mapfile.control.filename            =   expand_wsclean_model1.mapfile

## pad the model image with zeros, length = 1
pad_selfcal_model1_images.control.type                     =   pad_image
pad_selfcal_model1_images.control.mapfile_in               =   create_imagebase_map12.output.mapfile
pad_selfcal_model1_images.control.inputkey                 =   imagefile
pad_selfcal_model1_images.argument.flags                   =   [imagefile,{{ wsclean_patch_model_padding }}]

# predict model visibilities, length = ntimes
wsclean_ft1.control.type                                   =   wsclean_ft
wsclean_ft1.control.mapfiles_in                            =   [concat_data.output.mapfile,create_expanded_model1_mapfile.output.mapfile,expand_selfcal_model_size_map.output.mapfile]
wsclean_ft1.control.inputkeys                              =   [msfile,name,size]
wsclean_ft1.argument.flags                                 =   [-predict,msfile]
wsclean_ft1.argument.size                                  =   {{ cal_imsize }} {{ cal_imsize }}
wsclean_ft1.argument.scale                                 =   {{ cellsize_selfcal_deg }}
wsclean_ft1.argument.mem                                   =   {{ max_percent_memory_per_proc_ngroups }}
wsclean_ft1.argument.channelsout                           =   {{ wsclean_nchannels_selfcal }}
wsclean_ft1.argument.j                                     =   {{ max_cpus_per_proc_ngroups }}
wsclean_ft1.argument.tempdir                               =   {{ local_dir }}

# switch "normal" weights with BL-averaged weights, length = ntimes
=======
casa_image12.control.outputkey                             =   clean.imagename
casa_image12.control.arguments                             =   [--nologger,--nogui,-c]
casa_image12.argument.clean.wprojplanes                    =   {{ cal_wplanes }}
casa_image12.argument.clean.uvrange                        =   '>{{ selfcal_min_uv_lambda }}lambda'
casa_image12.argument.clean.nterms                         =   {{ nterms }}
casa_image12.argument.clean.threshold                      =   '0mJy'
casa_image12.argument.clean.imsize                         =   [{{ cal_imsize }}, {{ cal_imsize }}]
casa_image12.argument.clean.cell                           =   ['{{ cellsize_selfcal_deg * 3600.0 }}arcsec', '{{ cellsize_selfcal_deg * 3600.0 }}arcsec']
casa_image12.argument.clean.robust                         =   {{ robust_selfcal }}
casa_image12.argument.clean.multiscale                     =   {{ casa_multiscale }}
casa_image12.argument.clean.selectdata                     =   True
casa_image12.argument.clean.gridmode                       =   'widefield'
casa_image12.argument.clean.interactive                    =   False
casa_image12.argument.clean.mode                           =   'mfs'
casa_image12.argument.clean.gain                           =   0.1
casa_image12.argument.clean.psfmode                        =   'clark'
casa_image12.argument.clean.imagermode                     =   'csclean'
casa_image12.argument.clean.ftmachine                      =   'mosaic'
casa_image12.argument.clean.mosweight                      =   False
casa_image12.argument.clean.scaletype                      =   'SAULT'
casa_image12.argument.clean.weighting                      =   'briggs'
casa_image12.argument.clean.uvtaper                        =   False
casa_image12.argument.clean.pbcor                          =   False
casa_image12.argument.clean.minpb                          =   0.2
casa_image12.argument.clean.npixels                        =   0
casa_image12.argument.clean.npercycle                      =   100
casa_image12.argument.clean.cyclefactor                    =   2.5
casa_image12.argument.clean.cyclespeedup                   =   -1
casa_image12.argument.clean.chaniter                       =   False
casa_image12.argument.clean.flatnoise                      =   True
casa_image12.argument.clean.allowchunk                     =   False

# create a mapfile with the model image, length = 1
create_model1_map.control.kind                             =   plugin
create_model1_map.control.type                             =   trimMapfile
create_model1_map.control.mapfile_in                       =   casa_image12.output.casa_image12.model.mapfile
create_model1_map.control.trim                             =   .model
create_model1_map.control.mapfile_dir                      =   input.output.mapfile_dir
create_model1_map.control.filename                         =   model1_rootnames.mapfile

# make model visibilities on the virtual-concatenated MS, length = 1
# will be written into the MSs that are concatenated in freq but not time
casa_ft1.control.type                                      =   casa
casa_ft1.control.mapfiles_in                               =   [concat_chunks.output.mapfile,create_model1_map.output.mapfile]
casa_ft1.control.inputkeys                                 =   [inputms,modelimg]
casa_ft1.control.arguments                                 =   [--nologger,--nogui,-c,{{ script_dir }}/do_ft.py,inputms,modelimg,{{ nterms }},{{ cal_wplanes }},{{ script_dir }}/ftw.xml,{{ script_dir }}/task_ftw.py]

# switch "normal" weights with block-average weigthts, length = ntimes * num_cal_blocks
>>>>>>> 3c2de027
switch_weights_col3.control.type                           =   switch_columns
switch_weights_col3.control.mapfile_in                     =   concat_data.output.mapfile
switch_weights_col3.control.inputkey                       =   msfiles
switch_weights_col3.argument.flags                         =   [msfiles,WEIGHT_SPECTRUM,{{ blavg_weight_column }}]

# remove any existing parmdbs before solving, length = ntimes * num_cal_blocks
remove_parmdbs2.control.type                               =   remove_file
remove_parmdbs2.control.mapfile_in                         =   make_fast_phase_parmdb_map.output.mapfile
remove_parmdbs2.control.inputkey                           =   parmdb
remove_parmdbs2.argument.flags                             =   [-rf,parmdb]

<<<<<<< HEAD
# run GainCal with model column on freq-concatenated files, to solve for (fast) phases, length = ntimes
# note: for now, we use the uvwflagger to exclude baselines shorter than solve_min_uv_lambda. Once
# GainCal has a filter parameter, we can switch to that
solve_phaseonly2.control.type                              =   dppp_inplace
=======
# run GainCal with model column on freq-concatenated files, to solve for (fast) phases, length = ntimes * num_cal_blocks
# note: for now, we write out a new dataset even though it's never used, as this
# is the only way to add a uv cut without affecting the original dataset. Once
# GainCal has a filter parameter, we can use dppp_inplace instead and save on I/O
solve_phaseonly2.control.type                              =   dppp
>>>>>>> 3c2de027
solve_phaseonly2.control.mapfiles_in                       =   [concat_data.output.mapfile,make_fast_phase_parmdb_map.output.mapfile]
solve_phaseonly2.control.inputkeys                         =   [msin,parmdb]
solve_phaseonly2.argument.numthreads                       =   {{ max_cpus_per_proc_ntimes }}
solve_phaseonly2.argument.msin.datacolumn                  =   {{ data_column }}
solve_phaseonly2.argument.msout                            =   .
solve_phaseonly2.argument.steps                            =   [uvcut,solvetec]
solve_phaseonly2.argument.uvcut.type                       =   uvwflagger
solve_phaseonly2.argument.uvcut.uvlambdamin                =   {{ solve_min_uv_lambda }}
solve_phaseonly2.argument.solvetec.type                    =   gaincal
solve_phaseonly2.argument.solvetec.caltype                 =   tec
solve_phaseonly2.argument.solvetec.parmdb                  =   parmdb
solve_phaseonly2.argument.solvetec.usemodelcolumn          =   True
solve_phaseonly2.argument.solvetec.solint                  =   {{ solint_time_p }}
solve_phaseonly2.argument.solvetec.nchan                   =   {{ solint_freq_a }}

# switch the weigthts back, length = ntimes * num_cal_blocks
switch_weights_col4.control.type                           =   switch_columns
switch_weights_col4.control.mapfile_in                     =   concat_data.output.mapfile
switch_weights_col4.control.inputkey                       =   msfiles
switch_weights_col4.argument.flags                         =   [msfiles,WEIGHT_SPECTRUM,{{ blavg_weight_column }}]

########## end of second round of selfcal
########## start of third round of selfcal

# apply the previous calibration and average, length = ntimes * num_cal_blocks
apply_phaseonly2.control.type                              =   dppp
apply_phaseonly2.control.opts.mapfiles_in                  =   [concat_data.output.mapfile,make_fast_phase_parmdb_map.output.mapfile]
apply_phaseonly2.control.opts.inputkeys                    =   [msin,parmdb]
apply_phaseonly2.argument.numthreads                       =   {{ max_cpus_per_io_proc_ntimes }}
apply_phaseonly2.argument.msin.datacolumn                  =   DATA
apply_phaseonly2.argument.msout.overwrite                  =   True
apply_phaseonly2.argument.msout.writefullresflag           =   False
apply_phaseonly2.argument.local_scratch_dir                =   {{ local_dir }}
apply_phaseonly2.argument.steps                            =   [correct_fast1,correct_fast2,avg]
apply_phaseonly2.argument.correct_fast1.type               =   applycal
apply_phaseonly2.argument.correct_fast1.parmdb             =   parmdb
apply_phaseonly2.argument.correct_fast1.correction         =   tec
apply_phaseonly2.argument.correct_fast1.invert             =   True
apply_phaseonly2.argument.correct_fast2.type               =   applycal
apply_phaseonly2.argument.correct_fast2.parmdb             =   parmdb
apply_phaseonly2.argument.correct_fast2.correction         =   commonscalarphase
apply_phaseonly2.argument.correct_fast2.invert             =   True
apply_phaseonly2.argument.avg.type                         =   squash
apply_phaseonly2.argument.avg.freqstep                     =   1
apply_phaseonly2.argument.avg.timestep                     =   {{ facetselfcal_timestep }}

# make compressed mapfile of averaged data, length = 1
create_compressed_mapfile2.control.kind                    =   plugin
create_compressed_mapfile2.control.type                    =   compressMapfile
create_compressed_mapfile2.control.mapfile_in              =   apply_phaseonly2.output.mapfile
create_compressed_mapfile2.control.mapfile_dir             =   input.output.mapfile_dir
create_compressed_mapfile2.control.filename                =   image2_input.mapfile

# image the virtual concatenated data with wsclean, length = 1
wsclean_image21.control.type                               =   wsclean
wsclean_image21.control.mapfiles_in                        =   [create_compressed_mapfile2.output.mapfile,premask_selfcal.output.mapfile]
wsclean_image21.control.inputkeys                          =   [msfile,fitsmask]
wsclean_image21.argument.flags                             =   [-no-update-model-required,-multiscale,-fitbeam,-reorder,-joinchannels,msfile]
wsclean_image21.argument.fitsmask                          =   fitsmask
wsclean_image21.argument.size                              =   {{ cal_imsize }} {{ cal_imsize }}
wsclean_image21.argument.niter                             =   1000
wsclean_image21.argument.threshold                         =   0.0
wsclean_image21.argument.pol                               =   I
wsclean_image21.argument.weight                            =   briggs {{ robust_selfcal }}
wsclean_image21.argument.mgain                             =   0.6
wsclean_image21.argument.cleanborder                       =   0
wsclean_image21.argument.minuv-l                           =   {{ selfcal_min_uv_lambda }}
wsclean_image21.argument.scale                             =   {{ cellsize_selfcal_deg }}
wsclean_image21.argument.channelsout                       =   {{ wsclean_nchannels_selfcal }}
wsclean_image21.argument.mem                               =   {{ max_percent_memory_per_proc_single }}
wsclean_image21.argument.j                                 =   {{ max_cpus_per_proc_single }}
wsclean_image21.argument.tempdir                           =   {{ local_dir }}
{% if not wsclean_selfcal_multiscale %}
wsclean_image21.argument.multiscale-scales                 =   0
{% endif %}
{% if wsclean_nchannels_selfcal > 1 %}
wsclean_image21.argument.deconvolution-channels            =   3
wsclean_image21.argument.fit-spectral-pol                  =   3
{% endif %}
wsclean_image21.argument.weighting-rank-filter             =   3
{% if facetselfcal_wsclean_nwavelengths > 0.0 %}
wsclean_image21.argument.baseline-averaging                =   {{ facetselfcal_wsclean_nwavelengths }}
{% endif %}

# make a mapfile with the root-name of the WSClean image, length = 1
create_imagebase_map21.control.kind                        =   plugin
create_imagebase_map21.control.type                        =   trimMapfile
create_imagebase_map21.control.mapfile_in                  =   wsclean_image21.output.wsclean_image21-image.fits.mapfile
create_imagebase_map21.control.trim                        =   -
create_imagebase_map21.control.mapfile_dir                 =   input.output.mapfile_dir
create_imagebase_map21.control.filename                    =   wsclean_image21_image_rootname.mapfile

# make a mapfile with the name of the WSClean image, length = 1
adjust_wsclean_mapfile21.control.kind                      =   plugin
adjust_wsclean_mapfile21.control.type                      =   appendMapfile
adjust_wsclean_mapfile21.control.mapfile_in                =   create_imagebase_map21.output.mapfile
adjust_wsclean_mapfile21.control.append                    =   {{ wsclean_suffix }}
adjust_wsclean_mapfile21.control.mapfile_dir               =   input.output.mapfile_dir
adjust_wsclean_mapfile21.control.filename                  =   wsclean_image21_imagename.mapfile

# generate a clean-mask from first image, length = 1
mask2.control.type                                         =   make_clean_mask
mask2.control.mapfile_in                                   =   adjust_wsclean_mapfile21.output.mapfile
mask2.control.inputkey                                     =   imagefile
mask2.control.outputkey                                    =   maskfile
mask2.argument.flags                                       =   [imagefile,maskfile]
mask2.argument.region_file                                 =   {{ region_selfcal }}
mask2.argument.threshpix                                   =   8
mask2.argument.threshisl                                   =   7
mask2.argument.iterate_threshold                           =   True
mask2.argument.atrous_do                                   =   {{ atrous_do }}
mask2.argument.rmsbox                                      =   (80,20)
mask2.argument.adaptive_rmsbox                             =   True
mask2.argument.trim_by                                     =   0.4
mask2.argument.img_format                                  =   fits
mask2.argument.threshold_format                            =   str_with_units
mask2.argument.use_adaptive_threshold                      =   {{ use_selfcal_adaptive_threshold }}

# image the virtual concatenated data again with wsclean, length = 1
wsclean_image22.control.type                               =   wsclean
{% if use_selfcal_clean_threshold %}
wsclean_image22.control.mapfiles_in                        =   [create_compressed_mapfile2.output.mapfile,mask2.output.mapfile,mask2.output.threshold_5sig.mapfile]
wsclean_image22.control.inputkeys                          =   [msfile,fitsmask,threshold]
wsclean_image22.argument.threshold                         =   threshold
wsclean_image22.argument.niter                             =   10000
{% else %}
wsclean_image22.control.mapfiles_in                        =   [create_compressed_mapfile2.output.mapfile,mask2.output.mapfile]
wsclean_image22.control.inputkeys                          =   [msfile,fitsmask]
wsclean_image22.argument.threshold                         =   0.0
wsclean_image22.argument.niter                             =   1000
{% endif %}
<<<<<<< HEAD
wsclean_image22.argument.flags                             =   [-no-update-model-required,-multiscale,-fitbeam,-reorder,-joinchannels,msfile]
wsclean_image22.argument.fitsmask                          =   fitsmask
wsclean_image22.argument.size                              =   {{ cal_imsize }} {{ cal_imsize }}
wsclean_image22.argument.pol                               =   I
wsclean_image22.argument.weight                            =   briggs {{ robust_selfcal }}
wsclean_image22.argument.mgain                             =   0.6
wsclean_image22.argument.cleanborder                       =   0
wsclean_image22.argument.minuv-l                           =   {{ selfcal_min_uv_lambda }}
wsclean_image22.argument.scale                             =   {{ cellsize_selfcal_deg }}
wsclean_image22.argument.channelsout                       =   {{ wsclean_nchannels_selfcal }}
wsclean_image22.argument.mem                               =   {{ max_percent_memory_per_proc_single }}
wsclean_image22.argument.j                                 =   {{ max_cpus_per_proc_single }}
wsclean_image22.argument.tempdir                           =   {{ local_dir }}
{% if not wsclean_selfcal_multiscale %}
wsclean_image22.argument.multiscale-scales                 =   0
{% endif %}
{% if wsclean_nchannels_selfcal > 1 %}
wsclean_image22.argument.deconvolution-channels            =   3
wsclean_image22.argument.fit-spectral-pol                  =   3
{% endif %}
wsclean_image22.argument.weighting-rank-filter             =   3
{% if facetselfcal_wsclean_nwavelengths > 0.0 %}
wsclean_image22.argument.baseline-averaging                =   {{ facetselfcal_wsclean_nwavelengths }}
{% endif %}

# make a mapfile with the root-name of the WSClean image, length = 1
create_imagebase_map22.control.kind                        =   plugin
create_imagebase_map22.control.type                        =   trimMapfile
create_imagebase_map22.control.mapfile_in                  =   wsclean_image22.output.wsclean_image22-image.fits.mapfile
create_imagebase_map22.control.trim                        =   -
create_imagebase_map22.control.mapfile_dir                 =   input.output.mapfile_dir
create_imagebase_map22.control.filename                    =   wsclean_image22_image_rootname.mapfile

# expand the mapfile of the model image to all files, length = ntimes
create_expanded_model2_mapfile.control.kind                =   plugin
create_expanded_model2_mapfile.control.type                =   expandMapfile
create_expanded_model2_mapfile.control.mapfile_in          =   create_imagebase_map22.output.mapfile
create_expanded_model2_mapfile.control.mapfile_to_match    =   concat_data.output.mapfile
create_expanded_model2_mapfile.control.mapfile_dir         =   input.output.mapfile_dir
create_expanded_model2_mapfile.control.filename            =   expand_wsclean_model1.mapfile

# pad the model image with zeros, length = 1
pad_selfcal_model2_images.control.type                     =   pad_image
pad_selfcal_model2_images.control.mapfile_in               =   create_imagebase_map22.output.mapfile
pad_selfcal_model2_images.control.inputkey                 =   imagefile
pad_selfcal_model2_images.argument.flags                   =   [imagefile,{{ wsclean_patch_model_padding }}]

# predict model visibilities, length = ntimes
wsclean_ft2.control.type                                   =   wsclean_ft
wsclean_ft2.control.mapfiles_in                            =   [concat_data.output.mapfile,create_expanded_model2_mapfile.output.mapfile,expand_selfcal_model_size_map.output.mapfile]
wsclean_ft2.control.inputkeys                              =   [msfile,name,size]
wsclean_ft2.argument.flags                                 =   [-predict,msfile]
wsclean_ft2.argument.size                                  =   {{ cal_imsize }} {{ cal_imsize }}
wsclean_ft2.argument.scale                                 =   {{ cellsize_selfcal_deg }}
wsclean_ft2.argument.mem                                   =   {{ max_percent_memory_per_proc_ngroups }}
wsclean_ft2.argument.channelsout                           =   {{ wsclean_nchannels_selfcal }}
wsclean_ft2.argument.j                                     =   {{ max_cpus_per_proc_ngroups }}
wsclean_ft2.argument.tempdir                               =   {{ local_dir }}

# switch "normal" weights with BL-averaged weights, length = ntimes
=======
casa_image22.control.outputkey                             =   clean.imagename
casa_image22.control.arguments                             =   [--nologger,--nogui,-c]
casa_image22.argument.clean.wprojplanes                    =   {{ cal_wplanes }}
casa_image22.argument.clean.uvrange                        =   '>{{ selfcal_min_uv_lambda }}lambda'
casa_image22.argument.clean.nterms                         =   {{ nterms }}
casa_image22.argument.clean.threshold                      =   '0mJy'
casa_image22.argument.clean.imsize                         =   [{{ cal_imsize }}, {{ cal_imsize }}]
casa_image22.argument.clean.cell                           =   ['{{ cellsize_selfcal_deg * 3600.0 }}arcsec', '{{ cellsize_selfcal_deg * 3600.0 }}arcsec']
casa_image22.argument.clean.robust                         =   {{ robust_selfcal }}
casa_image22.argument.clean.multiscale                     =   {{ casa_multiscale }}
casa_image22.argument.clean.selectdata                     =   True
casa_image22.argument.clean.gridmode                       =   'widefield'
casa_image22.argument.clean.interactive                    =   False
casa_image22.argument.clean.mode                           =   'mfs'
casa_image22.argument.clean.gain                           =   0.1
casa_image22.argument.clean.psfmode                        =   'clark'
casa_image22.argument.clean.imagermode                     =   'csclean'
casa_image22.argument.clean.ftmachine                      =   'mosaic'
casa_image22.argument.clean.mosweight                      =   False
casa_image22.argument.clean.scaletype                      =   'SAULT'
casa_image22.argument.clean.weighting                      =   'briggs'
casa_image22.argument.clean.uvtaper                        =   False
casa_image22.argument.clean.pbcor                          =   False
casa_image22.argument.clean.minpb                          =   0.2
casa_image22.argument.clean.npixels                        =   0
casa_image22.argument.clean.npercycle                      =   100
casa_image22.argument.clean.cyclefactor                    =   2.5
casa_image22.argument.clean.cyclespeedup                   =   -1
casa_image22.argument.clean.chaniter                       =   False
casa_image22.argument.clean.flatnoise                      =   True
casa_image22.argument.clean.allowchunk                     =   False

# create a mapfile with the model image, length = 1
create_model2_map.control.kind                             =   plugin
create_model2_map.control.type                             =   trimMapfile
create_model2_map.control.mapfile_in                       =   casa_image22.output.casa_image22.model.mapfile
create_model2_map.control.trim                             =   .model
create_model2_map.control.mapfile_dir                      =   input.output.mapfile_dir
create_model2_map.control.filename                         =   model2_rootnames.mapfile

# make model visibilities on the virtual-concatenated MS, length = 1
# will be written into the MSs that are concatenated in freq but not time
casa_ft2.control.type                                      =   casa
casa_ft2.control.mapfiles_in                               =   [concat_chunks.output.mapfile,create_model2_map.output.mapfile]
casa_ft2.control.inputkeys                                 =   [inputms,modelimg]
casa_ft2.control.arguments                                 =   [--nologger,--nogui,-c,{{ script_dir }}/do_ft.py,inputms,modelimg,{{ nterms }},{{ cal_wplanes }},{{ script_dir }}/ftw.xml,{{ script_dir }}/task_ftw.py]

# switch "normal" weights with block-average weigthts, length = ntimes * num_cal_blocks
>>>>>>> 3c2de027
switch_weights_col5.control.type                           =   switch_columns
switch_weights_col5.control.mapfile_in                     =   concat_data.output.mapfile
switch_weights_col5.control.inputkey                       =   msfiles
switch_weights_col5.argument.flags                         =   [msfiles,WEIGHT_SPECTRUM,{{ blavg_weight_column }}]

# remove any existing parmdbs before solving, length = ntimes * num_cal_blocks
remove_parmdbs11.control.type                              =   remove_file
remove_parmdbs11.control.mapfile_in                        =   make_fast_phase_parmdb_map.output.mapfile
remove_parmdbs11.control.inputkey                          =   parmdb
remove_parmdbs11.argument.flags                            =   [-rf,parmdb]

<<<<<<< HEAD
# run GainCal with model column on freq-concatenated files, to solve for (fast) phases, length = ntimes
# note: for now, we use the uvwflagger to exclude baselines shorter than solve_min_uv_lambda. Once
# GainCal has a filter parameter, we can switch to that
solve_ampphase11.control.type                              =   dppp_inplace
=======
# run GainCal with model column on freq-concatenated files, to solve for (fast) phases, length = ntimes * num_cal_blocks
# note: for now, we write out a new dataset even though it's never used, as this
# is the only way to add a uv cut without affecting the original dataset. Once
# GainCal has a filter parameter, we can use dppp_inplace instead and save on I/O
solve_ampphase11.control.type                              =   dppp
>>>>>>> 3c2de027
solve_ampphase11.control.mapfiles_in                       =   [concat_data.output.mapfile,make_fast_phase_parmdb_map.output.mapfile]
solve_ampphase11.control.inputkeys                         =   [msin,parmdb]
solve_ampphase11.argument.numthreads                       =   {{ max_cpus_per_proc_ntimes }}
solve_ampphase11.argument.msin.datacolumn                  =   {{ data_column }}
solve_ampphase11.argument.msout                            =   .
solve_ampphase11.argument.steps                            =   [uvcut,solvetec]
solve_ampphase11.argument.uvcut.type                       =   uvwflagger
solve_ampphase11.argument.uvcut.uvlambdamin                =   {{ solve_min_uv_lambda }}
solve_ampphase11.argument.solvetec.type                    =   gaincal
solve_ampphase11.argument.solvetec.caltype                 =   tec
solve_ampphase11.argument.solvetec.parmdb                  =   parmdb
solve_ampphase11.argument.solvetec.usemodelcolumn          =   True
solve_ampphase11.argument.solvetec.solint                  =   {{ solint_time_p }}
solve_ampphase11.argument.solvetec.nchan                   =   {{ solint_freq_a }}

# switch weights back, length = ntimes * num_cal_blocks
switch_weights_col6.control.type                           =   switch_columns
switch_weights_col6.control.mapfile_in                     =   concat_data.output.mapfile
switch_weights_col6.control.inputkey                       =   msfiles
switch_weights_col6.argument.flags                         =   [msfiles,WEIGHT_SPECTRUM,{{ blavg_weight_column }}]

# apply the phase-only solutions from the previous calibration, length = ntimes * num_cal_blocks
apply_ampphase11.control.type                              =   dppp_inplace
apply_ampphase11.control.opts.mapfiles_in                  =   [concat_data.output.mapfile,make_fast_phase_parmdb_map.output.mapfile]
apply_ampphase11.control.opts.inputkeys                    =   [msin,parmdb]
apply_ampphase11.argument.numthreads                       =   {{ max_cpus_per_proc_ntimes }}
apply_ampphase11.argument.msin.datacolumn                  =   DATA
apply_ampphase11.argument.msout                            =   .
apply_ampphase11.argument.msout.datacolumn                 =   CORRECTED_DATA
apply_ampphase11.argument.steps                            =   [correct_fast1,correct_fast2]
apply_ampphase11.argument.correct_fast1.type               =   applycal
apply_ampphase11.argument.correct_fast1.parmdb             =   parmdb
apply_ampphase11.argument.correct_fast1.correction         =   tec
apply_ampphase11.argument.correct_fast1.invert             =   True
apply_ampphase11.argument.correct_fast2.type               =   applycal
apply_ampphase11.argument.correct_fast2.parmdb             =   parmdb
apply_ampphase11.argument.correct_fast2.correction         =   commonscalarphase
apply_ampphase11.argument.correct_fast2.invert             =   True

# generate mapfile for the slow-gain parmDBs generated in the solve_ampphase12 step
make_slow_gain_parmdb_map.control.kind                     =  plugin
make_slow_gain_parmdb_map.control.type                     =  createMapfile
make_slow_gain_parmdb_map.control.method                   =  add_suffix_to_file
make_slow_gain_parmdb_map.control.mapfile_in               =  concat_data.output.mapfile
make_slow_gain_parmdb_map.control.add_suffix_to_file       =  /instrument_slow
make_slow_gain_parmdb_map.control.mapfile_dir              =  input.output.mapfile_dir
make_slow_gain_parmdb_map.control.filename                 =  slow_parmdb.mapfile

# remove any existing parmdbs before solving, length = ntimes * num_cal_blocks
remove_parmdbs12.control.type                              =   remove_file
remove_parmdbs12.control.mapfile_in                        =   make_slow_gain_parmdb_map.output.mapfile
remove_parmdbs12.control.inputkey                          =   parmdb
remove_parmdbs12.argument.flags                            =   [-rf,parmdb]

<<<<<<< HEAD
# run GainCal with model column on freq-concatenated files, to solve for (slow) amplitudes, length = ntimes
# note: for now, we use the uvwflagger to exclude baselines shorter than solve_min_uv_lambda. Once
# GainCal has a filter parameter, we can switch to that
solve_ampphase12.control.type                              =   dppp_inplace
=======
# run GainCal with model column on freq-concatenated files, to solve for (slow) amplitudes, length = ntimes * num_cal_blocks
# note: for now, we write out a new dataset even though it's never used, as this
# is the only way to add a uv cut without affecting the original dataset. Once
# GainCal has a filter parameter, we can use dppp_inplace instead and save on I/O
solve_ampphase12.control.type                              =   dppp
>>>>>>> 3c2de027
solve_ampphase12.control.mapfiles_in                       =   [concat_data.output.mapfile,make_slow_gain_parmdb_map.output.mapfile]
solve_ampphase12.control.inputkeys                         =   [msin,parmdb]
solve_ampphase12.argument.numthreads                       =   {{ max_cpus_per_proc_ntimes }}
solve_ampphase12.argument.msin.datacolumn                  =   CORRECTED_DATA
solve_ampphase12.argument.msout                            =   .
solve_ampphase12.argument.steps                            =   [uvcut,solvegain]
solve_ampphase12.argument.uvcut.type                       =   uvwflagger
solve_ampphase12.argument.uvcut.uvlambdamin                =   {{ solve_min_uv_lambda }}
solve_ampphase12.argument.solvegain.type                   =   gaincal
solve_ampphase12.argument.solvegain.caltype                =   {{ selfcal_caltype }}
solve_ampphase12.argument.solvegain.parmdb                 =   parmdb
solve_ampphase12.argument.solvegain.usemodelcolumn         =   True
solve_ampphase12.argument.solvegain.solint                 =   {{ solint_time_a }}
solve_ampphase12.argument.solvegain.nchan                  =   {{ solint_freq_a }}

# merge the parmDBs with the amplitude solutions into one, length = 1
merge_amp_parmdbs1.control.type                            =   merge_parmdbs_in_time
merge_amp_parmdbs1.control.mapfile_in                      =   concat_data_compressed_mapfile.output.mapfile
merge_amp_parmdbs1.control.inputkey                        =   mslist
merge_amp_parmdbs1.control.outputkey                       =   outparmdb
merge_amp_parmdbs1.argument.flags                          =   [mslist,instrument_slow,outparmdb]

# smooth the amplitues in the merged parmDB, length = 1
# smooth_amps uses only ANTENNA subtable of inputms, so it should work on virtual concatenated MS
smooth_amp1.control.type                                   =   {{ smooth_amps_task }}
smooth_amp1.control.mapfile_in                             =   merge_amp_parmdbs1.output.mapfile
smooth_amp1.control.inputkey                               =   ampparmdb
smooth_amp1.control.outputkey                              =   outparmdb
smooth_amp1.control.arguments                              =   [ampparmdb,outparmdb]

# expand the mapfile with the smoothd parmDB to all time-steps, length = ntimes * num_cal_blocks
expand_smoothed_amp1_parmdb_map.control.kind               =   plugin
expand_smoothed_amp1_parmdb_map.control.type               =   expandMapfile
expand_smoothed_amp1_parmdb_map.control.mapfile_in         =   smooth_amp1.output.mapfile
expand_smoothed_amp1_parmdb_map.control.mapfile_to_match   =   concat_data.output.mapfile
expand_smoothed_amp1_parmdb_map.control.mapfile_dir        =   input.output.mapfile_dir
expand_smoothed_amp1_parmdb_map.control.filename           =   expand_amp1_smoothed_parmdbs.mapfile

# apply the smoothed amplitudes and average, length = ntimes * num_cal_blocks
apply_amp1.control.type                                    =   dppp
apply_amp1.control.opts.mapfiles_in                        =   [concat_data.output.mapfile,expand_smoothed_amp1_parmdb_map.output.mapfile]
apply_amp1.control.opts.inputkeys                          =   [msin,parmdb]
apply_amp1.argument.numthreads                             =   {{ max_cpus_per_io_proc_ntimes }}
apply_amp1.argument.msin.datacolumn                        =   CORRECTED_DATA
apply_amp1.argument.msout.overwrite                        =   True
apply_amp1.argument.msout.writefullresflag                 =   False
apply_amp1.argument.local_scratch_dir                      =   {{ local_dir }}
apply_amp1.argument.steps                                  =   [correct_slow,avg]
apply_amp1.argument.correct_slow.type                      =   applycal
apply_amp1.argument.correct_slow.parmdb                    =   parmdb
apply_amp1.argument.correct_slow.invert                    =   True
apply_amp1.argument.avg.type                               =   squash
apply_amp1.argument.avg.freqstep                           =   1
apply_amp1.argument.avg.timestep                           =   {{ facetselfcal_timestep }}

########## end of third round of selfcal
########## start of fourth round of selfcal

# make compressed mapfile of averaged data, length = 1
create_compressed_mapfile3.control.kind                    =   plugin
create_compressed_mapfile3.control.type                    =   compressMapfile
create_compressed_mapfile3.control.mapfile_in              =   apply_amp1.output.mapfile
create_compressed_mapfile3.control.mapfile_dir             =   input.output.mapfile_dir
create_compressed_mapfile3.control.filename                =   image3_input.mapfile

# image the virtual concatenated data with wsclean, length = 1
wsclean_image31.control.type                               =   wsclean
wsclean_image31.control.mapfiles_in                        =   [create_compressed_mapfile3.output.mapfile,premask_selfcal.output.mapfile]
wsclean_image31.control.inputkeys                          =   [msfile,fitsmask]
wsclean_image31.argument.flags                             =   [-no-update-model-required,-multiscale,-fitbeam,-reorder,-joinchannels,msfile]
wsclean_image31.argument.fitsmask                          =   fitsmask
wsclean_image31.argument.size                              =   {{ cal_imsize }} {{ cal_imsize }}
wsclean_image31.argument.niter                             =   1000
wsclean_image31.argument.threshold                         =   0.0
wsclean_image31.argument.pol                               =   I
wsclean_image31.argument.weight                            =   briggs {{ robust_selfcal }}
wsclean_image31.argument.mgain                             =   0.6
wsclean_image31.argument.cleanborder                       =   0
wsclean_image31.argument.minuv-l                           =   {{ selfcal_min_uv_lambda }}
wsclean_image31.argument.scale                             =   {{ cellsize_selfcal_deg }}
wsclean_image31.argument.channelsout                       =   {{ wsclean_nchannels_selfcal }}
wsclean_image31.argument.mem                               =   {{ max_percent_memory_per_proc_single }}
wsclean_image31.argument.j                                 =   {{ max_cpus_per_proc_single }}
wsclean_image31.argument.tempdir                           =   {{ local_dir }}
{% if not wsclean_selfcal_multiscale %}
wsclean_image31.argument.multiscale-scales                 =   0
{% endif %}
{% if wsclean_nchannels_selfcal > 1 %}
wsclean_image21.argument.deconvolution-channels            =   3
wsclean_image21.argument.fit-spectral-pol                  =   3
{% endif %}
wsclean_image31.argument.weighting-rank-filter             =   3
{% if facetselfcal_wsclean_nwavelengths > 0.0 %}
wsclean_image31.argument.baseline-averaging                =   {{ facetselfcal_wsclean_nwavelengths }}
{% endif %}

# make a mapfile with the root-name of the WSClean image, length = 1
create_imagebase_map31.control.kind                        =   plugin
create_imagebase_map31.control.type                        =   trimMapfile
create_imagebase_map31.control.mapfile_in                  =   wsclean_image31.output.wsclean_image31-image.fits.mapfile
create_imagebase_map31.control.trim                        =   -
create_imagebase_map31.control.mapfile_dir                 =   input.output.mapfile_dir
create_imagebase_map31.control.filename                    =   wsclean_image31_image_rootname.mapfile

# make a mapfile with the name of the WSClean image, length = 1
adjust_wsclean_mapfile31.control.kind                      =   plugin
adjust_wsclean_mapfile31.control.type                      =   appendMapfile
adjust_wsclean_mapfile31.control.mapfile_in                =   create_imagebase_map31.output.mapfile
adjust_wsclean_mapfile31.control.append                    =   {{ wsclean_suffix }}
adjust_wsclean_mapfile31.control.mapfile_dir               =   input.output.mapfile_dir
adjust_wsclean_mapfile31.control.filename                  =   wsclean_image31_imagename.mapfile

# generate a clean-mask from first image, length = 1
mask3.control.type                                         =   make_clean_mask
mask3.control.mapfile_in                                   =   adjust_wsclean_mapfile31.output.mapfile
mask3.control.inputkey                                     =   imagefile
mask3.control.outputkey                                    =   maskfile
mask3.argument.flags                                       =   [imagefile,maskfile]
mask3.argument.region_file                                 =   {{ region_selfcal }}
mask3.argument.threshpix                                   =   10
mask3.argument.threshisl                                   =   10
mask3.argument.iterate_threshold                           =   True
mask3.argument.atrous_do                                   =   {{ atrous_do }}
mask3.argument.rmsbox                                      =   (80,20)
mask3.argument.adaptive_rmsbox                             =   True
<<<<<<< HEAD
mask3.argument.trim_by                                     =   0.4
mask3.argument.img_format                                  =   fits
=======
mask3.argument.adaptive_thresh                             =   180
mask3.argument.trim_by                                     =   0.2
mask3.argument.img_format                                  =   casa
>>>>>>> 3c2de027
mask3.argument.threshold_format                            =   str_with_units
mask3.argument.use_adaptive_threshold                      =   {{ use_selfcal_adaptive_threshold }}

# image the virtual concatenated data again with wsclean, length = 1
wsclean_image32.control.type                               =   wsclean
{% if use_selfcal_clean_threshold %}
wsclean_image32.control.mapfiles_in                        =   [create_compressed_mapfile3.output.mapfile,mask3.output.mapfile,mask3.output.threshold_5sig.mapfile]
wsclean_image32.control.inputkeys                          =   [msfile,fitsmask,threshold]
wsclean_image32.argument.threshold                         =   threshold
wsclean_image32.argument.niter                             =   10000
{% else %}
wsclean_image32.control.mapfiles_in                        =   [create_compressed_mapfile3.output.mapfile,mask3.output.mapfile]
wsclean_image32.control.inputkeys                          =   [msfile,fitsmask]
wsclean_image32.argument.threshold                         =   0.0
wsclean_image32.argument.niter                             =   1000
{% endif %}
wsclean_image32.argument.flags                             =   [-no-update-model-required,-multiscale,-fitbeam,-reorder,-joinchannels,msfile]
wsclean_image32.argument.fitsmask                          =   fitsmask
wsclean_image32.argument.size                              =   {{ cal_imsize }} {{ cal_imsize }}
wsclean_image32.argument.pol                               =   I
wsclean_image32.argument.weight                            =   briggs {{ robust_selfcal }}
wsclean_image32.argument.mgain                             =   0.6
wsclean_image32.argument.cleanborder                       =   0
wsclean_image32.argument.minuv-l                           =   {{ selfcal_min_uv_lambda }}
wsclean_image32.argument.scale                             =   {{ cellsize_selfcal_deg }}
wsclean_image32.argument.channelsout                       =   {{ wsclean_nchannels_selfcal }}
wsclean_image32.argument.mem                               =   {{ max_percent_memory_per_proc_single }}
wsclean_image32.argument.j                                 =   {{ max_cpus_per_proc_single }}
wsclean_image32.argument.tempdir                           =   {{ local_dir }}
{% if not wsclean_selfcal_multiscale %}
wsclean_image32.argument.multiscale-scales                 =   0
{% endif %}
{% if wsclean_nchannels_selfcal > 1 %}
wsclean_image32.argument.deconvolution-channels            =   3
wsclean_image32.argument.fit-spectral-pol                  =   3
{% endif %}
wsclean_image32.argument.weighting-rank-filter             =   3
{% if facetselfcal_wsclean_nwavelengths > 0.0 %}
wsclean_image32.argument.baseline-averaging                =   {{ facetselfcal_wsclean_nwavelengths }}
{% endif %}

########## start of selfcal loop

# loop step
loop_ampcal.control.kind                                   =   loop
loop_ampcal.control.type                                   =   conditional
loop_ampcal.control.loopcount                              =   {{ loopcount }}
<<<<<<< HEAD
loop_ampcal.control.loopsteps                              =   [create_imagebase_map32,create_expanded_model3_mapfile,pad_selfcal_model3_images,wsclean_ft3,{% if pre_average %}switch_weights_col7,{% endif %}remove_parmdbs21,solve_ampphase21,{% if pre_average %}switch_weights_col8,{% endif %}apply_ampphase21,merge_phase_parmdbs,remove_parmdbs22,solve_ampphase22,merge_amp_parmdbs2,smooth_amp2,expand_smoothed_amp2_parmdb_map,apply_amp2,create_compressed_mapfile4,wsclean_image41,create_imagebase_map41,adjust_wsclean_mapfile41,mask4,wsclean_image42,create_imagebase_map42,adjust_wsclean_mapfile42,copy_image,check_image]

# make a mapfile with the root-name of the WSClean image, length = 1
create_imagebase_map32.control.kind                        =   plugin
create_imagebase_map32.control.type                        =   trimMapfile
create_imagebase_map32.control.mapfile_in                  =   wsclean_image32.output.wsclean_image32-image.fits.mapfile
create_imagebase_map32.control.trim                        =   -
create_imagebase_map32.control.mapfile_dir                 =   input.output.mapfile_dir
create_imagebase_map32.control.filename                    =   wsclean_image32_image_rootname.mapfile

# expand the mapfile of the model image to all files, length = ntimes
create_expanded_model3_mapfile.control.kind                =   plugin
create_expanded_model3_mapfile.control.type                =   expandMapfile
create_expanded_model3_mapfile.control.mapfile_in          =   create_imagebase_map32.output.mapfile
create_expanded_model3_mapfile.control.mapfile_to_match    =   concat_data.output.mapfile
create_expanded_model3_mapfile.control.mapfile_dir         =   input.output.mapfile_dir
create_expanded_model3_mapfile.control.filename            =   expand_wsclean_model1.mapfile

# pad the model image with zeros, length = 1
pad_selfcal_model3_images.control.type                     =   pad_image
pad_selfcal_model3_images.control.mapfile_in               =   create_imagebase_map32.output.mapfile
pad_selfcal_model3_images.control.inputkey                 =   imagefile
pad_selfcal_model3_images.argument.flags                   =   [imagefile,{{ wsclean_patch_model_padding }}]

# predict model visibilities, length =  times
wsclean_ft3.control.type                                   =   wsclean_ft
wsclean_ft3.control.mapfiles_in                            =   [concat_data.output.mapfile,create_expanded_model3_mapfile.output.mapfile,expand_selfcal_model_size_map.output.mapfile]
wsclean_ft3.control.inputkeys                              =   [msfile,name,size]
wsclean_ft3.argument.flags                                 =   [-predict,msfile]
wsclean_ft3.argument.size                                  =   {{ cal_imsize }} {{ cal_imsize }}
wsclean_ft3.argument.scale                                 =   {{ cellsize_selfcal_deg }}
wsclean_ft3.argument.mem                                   =   {{ max_percent_memory_per_proc_ngroups }}
wsclean_ft3.argument.channelsout                           =   {{ wsclean_nchannels_selfcal }}
wsclean_ft3.argument.j                                     =   {{ max_cpus_per_proc_ngroups }}
wsclean_ft3.argument.tempdir                               =   {{ local_dir }}

# switch "normal" weights with BL-averaged weights, length = ntimes
=======
loop_ampcal.control.loopsteps                              =   [create_model3_map,casa_ft3,{% if pre_average %}switch_weights_col7,{% endif %}remove_parmdbs21,solve_ampphase21,{% if pre_average %}switch_weights_col8,{% endif %}apply_ampphase21,merge_phase_parmdbs,remove_parmdbs22,solve_ampphase22,merge_amp_parmdbs2,smooth_amp2,expand_smoothed_amp2_parmdb_map,apply_amp2,create_compressed_mapfile4,concat4,delete_image,casa_image41,adjust_casa_mapfile4,mask4,casa_image42,adjust_casa_mapfile5,copy_image,check_image]

# create a mapfile with the model image, uses loop counter to select image32 or image42, length = 1
create_model3_map.control.kind                             =   plugin
create_model3_map.control.type                             =   trimMapfile
create_model3_map.control.mapfile_in                       =   casa_image32.output.casa_image32.model.mapfile
create_model3_map.control.trim                             =   .model
create_model3_map.control.mapfile_dir                      =   input.output.mapfile_dir
create_model3_map.control.filename                         =   model3_rootnames.mapfile
create_model3_map.control.counter                          =   loop_ampcal.output.counter

# make model visibilities on the virtual-concatenated MS, length = 1
# will be written into the MSs that are concatenated in freq but not time
casa_ft3.control.type                                      =   casa
casa_ft3.control.mapfiles_in                               =   [concat_chunks.output.mapfile,create_model3_map.output.mapfile]
casa_ft3.control.inputkeys                                 =   [inputms,modelimg]
casa_ft3.control.arguments                                 =   [--nologger,--nogui,-c,{{ script_dir }}/do_ft.py,inputms,modelimg,{{ nterms }},{{ cal_wplanes }},{{ script_dir }}/ftw.xml,{{ script_dir }}/task_ftw.py]

# switch "normal" weights with block-average weigthts, length = ntimes * num_cal_blocks
>>>>>>> 3c2de027
switch_weights_col7.control.type                           =   switch_columns
switch_weights_col7.control.mapfile_in                     =   concat_data.output.mapfile
switch_weights_col7.control.inputkey                       =   msfiles
switch_weights_col7.argument.flags                         =   [msfiles,WEIGHT_SPECTRUM,{{ blavg_weight_column }}]

# remove any existing parmdbs before solving, length = ntimes * num_cal_blocks
remove_parmdbs21.control.type                              =   remove_file
remove_parmdbs21.control.mapfile_in                        =   make_fast_phase_parmdb_map.output.mapfile
remove_parmdbs21.control.inputkey                          =   parmdb
remove_parmdbs21.argument.flags                            =   [-rf,parmdb]

# run GainCal with model column on freq-concatenated files, to solve for (fast) phases, length = ntimes * num_cal_blocks
# note: for now, we write out a new dataset even though it's never used, as this
# is the only way to add a uv cut without affecting the original dataset. Once
# GainCal has a filter parameter, we can use dppp_inplace instead and save on I/O
solve_ampphase21.control.type                              =   dppp
solve_ampphase21.control.mapfiles_in                       =   [concat_data.output.mapfile,make_fast_phase_parmdb_map.output.mapfile]
solve_ampphase21.control.inputkeys                         =   [msin,parmdb]
solve_ampphase21.argument.numthreads                       =   {{ max_cpus_per_io_proc_ntimes }}
solve_ampphase21.argument.msin.datacolumn                  =   {{ data_column }}
solve_ampphase21.argument.msout.overwrite                  =   True
solve_ampphase21.argument.msout.writefullresflag           =   False
solve_ampphase21.argument.local_scratch_dir                =   {{ local_dir }}
solve_ampphase21.argument.steps                            =   [uvcut,solvetec]
solve_ampphase21.argument.uvcut.type                       =   uvwflagger
solve_ampphase21.argument.uvcut.uvlambdamin                =   {{ solve_min_uv_lambda }}
solve_ampphase21.argument.solvetec.type                    =   gaincal
solve_ampphase21.argument.solvetec.caltype                 =   tec
solve_ampphase21.argument.solvetec.parmdb                  =   parmdb
solve_ampphase21.argument.solvetec.usemodelcolumn          =   True
solve_ampphase21.argument.solvetec.solint                  =   {{ solint_time_p }}
solve_ampphase21.argument.solvetec.nchan                   =   {{ solint_freq_a }}

# switch weights back, length = ntimes * num_cal_blocks
switch_weights_col8.control.type                           =   switch_columns
switch_weights_col8.control.mapfile_in                     =   concat_data.output.mapfile
switch_weights_col8.control.inputkey                       =   msfiles
switch_weights_col8.argument.flags                         =   [msfiles,WEIGHT_SPECTRUM,{{ blavg_weight_column }}]

# apply the phase-only solutions from the previous calibration, length = ntimes * num_cal_blocks
apply_ampphase21.control.type                              =   dppp_inplace
apply_ampphase21.control.opts.mapfiles_in                  =   [concat_data.output.mapfile,make_fast_phase_parmdb_map.output.mapfile]
apply_ampphase21.control.opts.inputkeys                    =   [msin,parmdb]
apply_ampphase21.argument.numthreads                       =   {{ max_cpus_per_proc_ntimes }}
apply_ampphase21.argument.msin.datacolumn                  =   DATA
apply_ampphase21.argument.msout                            =   .
apply_ampphase21.argument.msout.datacolumn                 =   CORRECTED_DATA
apply_ampphase21.argument.steps                            =   [correct_fast1,correct_fast2]
apply_ampphase21.argument.correct_fast1.type               =   applycal
apply_ampphase21.argument.correct_fast1.parmdb             =   parmdb
apply_ampphase21.argument.correct_fast1.correction         =   tec
apply_ampphase21.argument.correct_fast1.invert             =   True
apply_ampphase21.argument.correct_fast2.type               =   applycal
apply_ampphase21.argument.correct_fast2.parmdb             =   parmdb
apply_ampphase21.argument.correct_fast2.correction         =   commonscalarphase
apply_ampphase21.argument.correct_fast2.invert             =   True

# merge the parmDBs with the phase solutions into one, length = 1
# This is needed later when the loop is done and we want to apply the solutions to the original data
merge_phase_parmdbs.control.type                           =   merge_parmdbs_in_time
merge_phase_parmdbs.control.mapfile_in                     =   concat_data_compressed_mapfile.output.mapfile
merge_phase_parmdbs.control.inputkey                       =   mslist
merge_phase_parmdbs.control.outputkey                      =   outparmdb
merge_phase_parmdbs.argument.flags                         =   [mslist,instrument,outparmdb]

# remove any existing parmdbs before solving, length = ntimes * num_cal_blocks
remove_parmdbs22.control.type                              =   remove_file
remove_parmdbs22.control.mapfile_in                        =   make_slow_gain_parmdb_map.output.mapfile
remove_parmdbs22.control.inputkey                          =   parmdb
remove_parmdbs22.argument.flags                            =   [-rf,parmdb]

# run GainCal with model column on freq-concatenated files, to solve for (slow) amplitudes, length = ntimes * num_cal_blocks
# note: for now, we write out a new dataset even though it's never used, as this
# is the only way to add a uv cut without affecting the original dataset. Once
# GainCal has a filter parameter, we can use dppp_inplace instead and save on I/O
solve_ampphase22.control.type                              =   dppp
solve_ampphase22.control.mapfiles_in                       =   [concat_data.output.mapfile,make_slow_gain_parmdb_map.output.mapfile]
solve_ampphase22.control.inputkeys                         =   [msin,parmdb]
solve_ampphase22.argument.numthreads                       =   {{ max_cpus_per_io_proc_ntimes }}
solve_ampphase22.argument.msin.datacolumn                  =   CORRECTED_DATA
solve_ampphase22.argument.msout.overwrite                  =   True
solve_ampphase22.argument.msout.writefullresflag           =   False
solve_ampphase22.argument.local_scratch_dir                =   {{ local_dir }}
solve_ampphase22.argument.steps                            =   [uvcut,solvegain]
solve_ampphase22.argument.uvcut.type                       =   uvwflagger
solve_ampphase22.argument.uvcut.uvlambdamin                =   {{ solve_min_uv_lambda }}
solve_ampphase22.argument.solvegain.type                   =   gaincal
solve_ampphase22.argument.solvegain.caltype                =   {{ selfcal_caltype }}
solve_ampphase22.argument.solvegain.parmdb                 =   parmdb
solve_ampphase22.argument.solvegain.usemodelcolumn         =   True
solve_ampphase22.argument.solvegain.solint                 =   {{ solint_time_a }}
solve_ampphase22.argument.solvegain.nchan                  =   {{ solint_freq_a }}

# merge the parmDBs with the amplitude solutions into one, length = 1
# This is also used after the loop, but also now for smoothing the amplitudes
merge_amp_parmdbs2.control.type                            =   merge_parmdbs_in_time
merge_amp_parmdbs2.control.mapfile_in                      =   concat_data_compressed_mapfile.output.mapfile
merge_amp_parmdbs2.control.inputkey                        =   mslist
merge_amp_parmdbs2.control.outputkey                       =   outparmdb
merge_amp_parmdbs2.argument.flags                          =   [mslist,instrument_slow,outparmdb]

# smooth the amplitudes in the merged parmDB, length = 1
# smooth_amps uses only ANTENNA subtable of inputms, so it should work on virtual concatenated MS
smooth_amp2.control.type                                   =   {{ smooth_amps_task }}
smooth_amp2.control.mapfile_in                             =   merge_amp_parmdbs2.output.mapfile
smooth_amp2.control.inputkey                               =   ampparmdb
smooth_amp2.control.outputkey                              =   outparmdb
smooth_amp2.control.arguments                              =   [ampparmdb,outparmdb]

# expand the mapfile with the smoothd parmDB to all time-steps, length = ntimes * num_cal_blocks
expand_smoothed_amp2_parmdb_map.control.kind               =   plugin
expand_smoothed_amp2_parmdb_map.control.type               =   expandMapfile
expand_smoothed_amp2_parmdb_map.control.mapfile_in         =   smooth_amp2.output.mapfile
expand_smoothed_amp2_parmdb_map.control.mapfile_to_match   =   concat_data.output.mapfile
expand_smoothed_amp2_parmdb_map.control.mapfile_dir        =   input.output.mapfile_dir
expand_smoothed_amp2_parmdb_map.control.filename           =   expand_amp2_smoothed_parmdbs.mapfile

# apply the smoothed amplitudes and average, length = ntimes * num_cal_blocks
apply_amp2.control.type                                    =   dppp
apply_amp2.control.opts.mapfiles_in                        =   [concat_data.output.mapfile,expand_smoothed_amp2_parmdb_map.output.mapfile]
apply_amp2.control.opts.inputkeys                          =   [msin,parmdb]
apply_amp2.argument.numthreads                             =   {{ max_cpus_per_io_proc_ntimes }}
apply_amp2.argument.msin.datacolumn                        =   CORRECTED_DATA
apply_amp2.argument.msout.overwrite                        =   True
apply_amp2.argument.msout.writefullresflag                 =   False
apply_amp2.argument.local_scratch_dir                      =   {{ local_dir }}
apply_amp2.argument.steps                                  =   [correct_slow,avg]
apply_amp2.argument.correct_slow.type                      =   applycal
apply_amp2.argument.correct_slow.parmdb                    =   parmdb
apply_amp2.argument.correct_slow.invert                    =   True
apply_amp2.argument.avg.type                               =   squash
apply_amp2.argument.avg.freqstep                           =   1
apply_amp2.argument.avg.timestep                           =   {{ facetselfcal_timestep }}

########## end of fourth or of the looped round of selfcal

########## start of looped round of selfcal
########## make image to check if we can stop the loop, or as new model

# make compressed mapfile of averaged data, length = 1
create_compressed_mapfile4.control.kind                    =   plugin
create_compressed_mapfile4.control.type                    =   compressMapfile
create_compressed_mapfile4.control.mapfile_in              =   apply_amp2.output.mapfile
create_compressed_mapfile4.control.mapfile_dir             =   input.output.mapfile_dir
create_compressed_mapfile4.control.filename                =   image4_input.mapfile

# image the virtual concatenated data with wsclean, length = 1
wsclean_image41.control.type                               =   wsclean
wsclean_image41.control.mapfiles_in                        =   [create_compressed_mapfile4.output.mapfile,premask_selfcal.output.mapfile]
wsclean_image41.control.inputkeys                          =   [msfile,fitsmask]
wsclean_image41.argument.flags                             =   [-no-update-model-required,-multiscale,-fitbeam,-reorder,-joinchannels,msfile]
wsclean_image41.argument.fitsmask                          =   fitsmask
wsclean_image41.argument.size                              =   {{ cal_imsize }} {{ cal_imsize }}
wsclean_image41.argument.niter                             =   1000
wsclean_image41.argument.threshold                         =   0.0
wsclean_image41.argument.pol                               =   I
wsclean_image41.argument.weight                            =   briggs {{ robust_selfcal }}
wsclean_image41.argument.mgain                             =   0.6
wsclean_image41.argument.cleanborder                       =   0
wsclean_image41.argument.minuv-l                           =   {{ selfcal_min_uv_lambda }}
wsclean_image41.argument.scale                             =   {{ cellsize_selfcal_deg }}
wsclean_image41.argument.channelsout                       =   {{ wsclean_nchannels_selfcal }}
wsclean_image41.argument.mem                               =   {{ max_percent_memory_per_proc_single }}
wsclean_image41.argument.j                                 =   {{ max_cpus_per_proc_single }}
wsclean_image41.argument.tempdir                           =   {{ local_dir }}
{% if not wsclean_selfcal_multiscale %}
wsclean_image41.argument.multiscale-scales                 =   0
{% endif %}
{% if wsclean_nchannels_selfcal > 1 %}
wsclean_image41.argument.deconvolution-channels            =   3
wsclean_image41.argument.fit-spectral-pol                  =   3
{% endif %}
wsclean_image41.argument.weighting-rank-filter             =   3
{% if facetselfcal_wsclean_nwavelengths > 0.0 %}
wsclean_image41.argument.baseline-averaging                =   {{ facetselfcal_wsclean_nwavelengths }}
{% endif %}

# make a mapfile with the root-name of the WSClean image, length = 1
create_imagebase_map41.control.kind                        =   plugin
create_imagebase_map41.control.type                        =   trimMapfile
create_imagebase_map41.control.mapfile_in                  =   wsclean_image41.output.wsclean_image41-image.fits.mapfile
create_imagebase_map41.control.trim                        =   -
create_imagebase_map41.control.mapfile_dir                 =   input.output.mapfile_dir
create_imagebase_map41.control.filename                    =   wsclean_image41_image_rootname.mapfile

# make a mapfile with the name of the WSClean image, length = 1
adjust_wsclean_mapfile41.control.kind                      =   plugin
adjust_wsclean_mapfile41.control.type                      =   appendMapfile
adjust_wsclean_mapfile41.control.mapfile_in                =   create_imagebase_map41.output.mapfile
adjust_wsclean_mapfile41.control.append                    =   {{ wsclean_suffix }}
adjust_wsclean_mapfile41.control.mapfile_dir               =   input.output.mapfile_dir
adjust_wsclean_mapfile41.control.filename                  =   wsclean_image41_imagename.mapfile

# generate a clean-mask from first image, length = 1
mask4.control.type                                         =   make_clean_mask
mask4.control.mapfile_in                                   =   adjust_wsclean_mapfile41.output.mapfile
mask4.control.inputkey                                     =   imagefile
mask4.control.outputkey                                    =   maskfile
mask4.argument.flags                                       =   [imagefile,maskfile]
mask4.argument.region_file                                 =   {{ region_selfcal }}
mask4.argument.threshpix                                   =   8
mask4.argument.threshisl                                   =   8
mask4.argument.iterate_threshold                           =   True
mask4.argument.atrous_do                                   =   {{ atrous_do }}
mask4.argument.rmsbox                                      =   (80,20)
mask4.argument.adaptive_rmsbox                             =   True
<<<<<<< HEAD
mask4.argument.trim_by                                     =   0.4
mask4.argument.img_format                                  =   fits
=======
mask4.argument.adaptive_thresh                             =   200
mask4.argument.trim_by                                     =   0.2
mask4.argument.img_format                                  =   casa
>>>>>>> 3c2de027
mask4.argument.threshold_format                            =   str_with_units
mask4.argument.use_adaptive_threshold                      =   {{ use_selfcal_adaptive_threshold }}

# image the virtual concatenated data again with wsclean, length = 1
wsclean_image42.control.type                               =   wsclean
{% if use_selfcal_clean_threshold %}
wsclean_image42.control.mapfiles_in                        =   [create_compressed_mapfile4.output.mapfile,mask4.output.mapfile,mask4.output.threshold_5sig.mapfile]
wsclean_image42.control.inputkeys                          =   [msfile,fitsmask,threshold]
wsclean_image42.argument.threshold                         =   threshold
wsclean_image42.argument.niter                             =   10000
{% else %}
wsclean_image42.control.mapfiles_in                        =   [create_compressed_mapfile4.output.mapfile,mask4.output.mapfile]
wsclean_image42.control.inputkeys                          =   [msfile,fitsmask]
wsclean_image42.argument.threshold                         =   0.0
wsclean_image42.argument.niter                             =   1000
{% endif %}
wsclean_image42.argument.flags                             =   [-no-update-model-required,-multiscale,-fitbeam,-reorder,-joinchannels,msfile]
wsclean_image42.argument.fitsmask                          =   fitsmask
wsclean_image42.argument.size                              =   {{ cal_imsize }} {{ cal_imsize }}
wsclean_image42.argument.pol                               =   I
wsclean_image42.argument.weight                            =   briggs {{ robust_selfcal }}
wsclean_image42.argument.mgain                             =   0.6
wsclean_image42.argument.cleanborder                       =   0
wsclean_image42.argument.minuv-l                           =   {{ selfcal_min_uv_lambda }}
wsclean_image42.argument.scale                             =   {{ cellsize_selfcal_deg }}
wsclean_image42.argument.channelsout                       =   {{ wsclean_nchannels_selfcal }}
wsclean_image42.argument.mem                               =   {{ max_percent_memory_per_proc_single }}
wsclean_image42.argument.j                                 =   {{ max_cpus_per_proc_single }}
wsclean_image42.argument.tempdir                           =   {{ local_dir }}
{% if not wsclean_selfcal_multiscale %}
wsclean_image42.argument.multiscale-scales                 =   0
{% endif %}
{% if wsclean_nchannels_selfcal > 1 %}
wsclean_image42.argument.deconvolution-channels            =   3
wsclean_image42.argument.fit-spectral-pol                  =   3
{% endif %}
wsclean_image42.argument.weighting-rank-filter             =   3
{% if facetselfcal_wsclean_nwavelengths > 0.0 %}
wsclean_image42.argument.baseline-averaging                =   {{ facetselfcal_wsclean_nwavelengths }}
{% endif %}

# make a mapfile with the root-name of the WSClean image, length = 1
create_imagebase_map42.control.kind                        =   plugin
create_imagebase_map42.control.type                        =   trimMapfile
create_imagebase_map42.control.mapfile_in                  =   wsclean_image42.output.wsclean_image42-image.fits.mapfile
create_imagebase_map42.control.trim                        =   -
create_imagebase_map42.control.mapfile_dir                 =   input.output.mapfile_dir
create_imagebase_map42.control.filename                    =   wsclean_image41_image_rootname.mapfile

# make a mapfile with the name of the WSClean image, length = 1
adjust_wsclean_mapfile42.control.kind                      =   plugin
adjust_wsclean_mapfile42.control.type                      =   appendMapfile
adjust_wsclean_mapfile42.control.mapfile_in                =   create_imagebase_map42.output.mapfile
adjust_wsclean_mapfile42.control.append                    =   {{ wsclean_suffix }}
adjust_wsclean_mapfile42.control.mapfile_dir               =   input.output.mapfile_dir
adjust_wsclean_mapfile42.control.filename                  =   compare_image_input_new.mapfile

# copy the output image so that we can compare it later, length = 1
copy_image.control.type                                    =   copy_image
copy_image.control.mapfile_in                              =   adjust_wsclean_mapfile42.output.mapfile
copy_image.control.inputkey                                =   image
copy_image.argument.flags                                  =   [image,loop_ampcal.output.counter,4]

# compare the current and the previous image to see if we can stop the loop, length = 1
check_image.control.type                                   =   compare_image_stats
check_image.control.mapfiles_in                            =   [adjust_wsclean_mapfile42.output.mapfile,copy_image.output.previous_image.mapfile]
check_image.control.inputkeys                              =   [image_new,image_prev]
check_image.argument.flags                                 =   [image_new,image_prev]

########## end of selfcal loop

# merge the phases and amplitudes parmDBs, length = 1
merge_selfcal_parmdbs.control.type                         =   merge_parmdbs_selfcal
merge_selfcal_parmdbs.control.mapfiles_in                  =   [merge_phase_parmdbs.output.mapfile,smooth_amp2.output.mapfile]
merge_selfcal_parmdbs.control.inputkeys                    =   [parmdb_p,parmdb_a]
merge_selfcal_parmdbs.control.outputkey                    =   parmdb_out
merge_selfcal_parmdbs.argument.flags                       =   [parmdb_p,parmdb_a,parmdb_out]

# make plots of the selfcal solutions from the marged parmDB, length = 1
make_selfcal_plots.control.type                            =   make_selfcal_plots
make_selfcal_plots.control.mapfile_in                      =   merge_selfcal_parmdbs.output.mapfile
make_selfcal_plots.control.inputkeys                       =   parmdb
make_selfcal_plots.control.outputkey                       =   plots_root
make_selfcal_plots.argument.flags                          =   [parmdb,plots_root]
make_selfcal_plots.argument.fourpol                        =   {{ fourpol }}

# create a mapfile with the selfcal images, length = 1
create_selfcal_images_mapfile.control.kind                 =   plugin
create_selfcal_images_mapfile.control.type                 =   addSelfcalImagesMapfile
create_selfcal_images_mapfile.control.selfcal_dir          =   {{ pipeline_parset_dir }}
create_selfcal_images_mapfile.control.mapfile_dir          =   input.output.mapfile_dir
create_selfcal_images_mapfile.control.hosts                =   {{ hosts }}
create_selfcal_images_mapfile.control.filename             =   selfcal_images.mapfile

# make plots of the selfcal images, length = 1
make_selfcal_images.control.type                           =   make_selfcal_images
make_selfcal_images.control.mapfile_in                     =   create_selfcal_images_mapfile.output.mapfile
make_selfcal_images.control.inputkeys                      =   imagefiles
make_selfcal_images.argument.flags                         =   [imagefiles]

# expand the merged parmDB to all files, length = nfiles
expand_merged_parmdb_map.control.kind                      =   plugin
expand_merged_parmdb_map.control.type                      =   expandMapfile
expand_merged_parmdb_map.control.mapfile_in                =   merge_selfcal_parmdbs.output.mapfile
expand_merged_parmdb_map.control.mapfile_to_match          =   shift_empty.output.mapfile
expand_merged_parmdb_map.control.mapfile_dir               =   input.output.mapfile_dir
expand_merged_parmdb_map.control.filename                  =   expand_merged_parmdbs.mapfile

# add the imaging columns to the phase-shifted data, length = nfiles
add_imaging_cols_empty.control.type                        =   add_imaging_columns
add_imaging_cols_empty.control.mapfile_in                  =   shift_empty.output.mapfile
add_imaging_cols_empty.control.inputkey                    =   msfile
add_imaging_cols_empty.argument.flags                      =   [msfile]

{% if is_patch or skip_facet_imaging %}
# The calibrator is the full patch. (No need to re-image the facet.)

# create a mapfile for the model image, length = 1
create_model4_map.control.kind                             =   plugin
create_model4_map.control.type                             =   trimMapfile
create_model4_map.control.mapfile_in                       =   wsclean_image42.output.wsclean_image42-model.fits.mapfile
create_model4_map.control.trim                             =   -
create_model4_map.control.mapfile_dir                      =   input.output.mapfile_dir
create_model4_map.control.filename                         =   final_model_rootnames.mapfile

# Blank (with zeros) regions of the model image that lie outside of the patch region, length = 1
blank_model.control.type                                   =   blank_image
blank_model.control.mapfile_in                             =   create_model4_map.output.mapfile
blank_model.control.inputkey                               =   infile
blank_model.control.outputkey                              =   outfile
blank_model.argument.flags                                 =   [infile,{{ vertices_file }},outfile]
blank_model.argument.blank_value                           =   zero
blank_model.argument.img_format                            =   fits
blank_model.argument.image_is_wsclean_model                =   True

# pad the model image with zeros, length = 1
pad_model_images.control.type                              =   pad_image
pad_model_images.control.mapfile_in                        =   create_model4_map.output.mapfile
pad_model_images.control.inputkey                          =   imagefile
pad_model_images.argument.flags                            =   [imagefile,{{ wsclean_patch_model_padding }}]

# sort the "shift_empty" unaveraged data into groups that can be concatenated, length = some
# needed because virtual concatenating all files results in a "too many open files" error.
regroup_shift_empty_map.control.kind                       =   plugin
regroup_shift_empty_map.control.type                       =   reGroupMapfile
regroup_shift_empty_map.control.mapfile_in                 =   shift_empty.output.mapfile
regroup_shift_empty_map.control.mapfile_groups             =   create_msmulti_map.output.mapfile
regroup_shift_empty_map.control.mapfile_dir                =   input.output.mapfile_dir
regroup_shift_empty_map.control.join_max_files             =   100
regroup_shift_empty_map.control.rotate_groups              =   True
regroup_shift_empty_map.control.filename                   =   regroup_shift_empty.mapfile

# expand the mapfile of the model image to all files, length = some
create_expanded_model_mapfile.control.kind                 =   plugin
create_expanded_model_mapfile.control.type                 =   expandMapfile
create_expanded_model_mapfile.control.mapfile_in           =   create_model4_map.output.mapfile
create_expanded_model_mapfile.control.mapfile_to_match     =   regroup_shift_empty_map.output.mapfile
create_expanded_model_mapfile.control.mapfile_dir          =   input.output.mapfile_dir
create_expanded_model_mapfile.control.filename             =   expand_wsclean_model.mapfile

# expand mapfile of the model image sizes to all groups, length = some
expand_facet_model_size_map.control.kind                   =   plugin
expand_facet_model_size_map.control.type                   =   expandMapfile
expand_facet_model_size_map.control.mapfile_in             =   pad_model_images.output.padsize.mapfile
expand_facet_model_size_map.control.mapfile_to_match       =   regroup_shift_empty_map.output.mapfile
expand_facet_model_size_map.control.mapfile_dir            =   input.output.mapfile_dir
expand_facet_model_size_map.control.filename               =   expand_facet_model_size.mapfile

# make model visibilities, length = some
wsclean_ft.control.type                                    =   wsclean_ft
wsclean_ft.control.mapfiles_in                             =   [regroup_shift_empty_map.output.mapfile,create_expanded_model_mapfile.output.mapfile,expand_facet_model_size_map.output.mapfile]
wsclean_ft.control.inputkeys                               =   [msfile,name,size]
wsclean_ft.argument.flags                                  =   [-predict,msfile]
wsclean_ft.argument.scale                                  =   {{ cellsize_facet_deg }}
wsclean_ft.argument.mem                                    =   {{ max_percent_memory_per_proc_ngroups }}
wsclean_ft.argument.channelsout                            =   {{ wsclean_nchannels }}
wsclean_ft.argument.j                                      =   {{ max_cpus_per_proc_ngroups }}
wsclean_ft.argument.tempdir                                =   {{ local_dir }}
wsclean_ft.argument.nwlayers-for-size                      =   12288 12288
{% else %}

# apply the direction-dependent solutions and average, length = nfiles
apply_dir_dep.control.type                                 =   dppp
apply_dir_dep.control.opts.mapfiles_in                     =   [shift_empty.output.mapfile,expand_merged_parmdb_map.output.mapfile]
apply_dir_dep.control.opts.inputkeys                       =   [msin,dir_dep_parmdb]
apply_dir_dep.argument.numthreads                          =   {{ max_cpus_per_io_proc_nfiles }}
apply_dir_dep.argument.msin.datacolumn                     =   FACET_DATA_ALL
apply_dir_dep.argument.msout.overwrite                     =   True
apply_dir_dep.argument.msout.writefullresflag              =   False
apply_dir_dep.argument.local_scratch_dir                   =   {{ local_dir }}
apply_dir_dep.argument.steps                               =   [correct_fast1,correct_fast2,correct_slow,flagzero,avg]
apply_dir_dep.argument.correct_fast1.type                  =   applycal
apply_dir_dep.argument.correct_fast1.parmdb                =   dir_dep_parmdb
apply_dir_dep.argument.correct_fast1.correction            =   tec
apply_dir_dep.argument.correct_fast1.invert                =   True
apply_dir_dep.argument.correct_fast2.type                  =   applycal
apply_dir_dep.argument.correct_fast2.parmdb                =   dir_dep_parmdb
apply_dir_dep.argument.correct_fast2.correction            =   commonscalarphase
apply_dir_dep.argument.correct_fast2.invert                =   True
apply_dir_dep.argument.correct_slow.type                   =   applycal
apply_dir_dep.argument.correct_slow.parmdb                 =   dir_dep_parmdb
apply_dir_dep.argument.correct_slow.invert                 =   True
apply_dir_dep.argument.flagzero.type                       =   preflagger
apply_dir_dep.argument.flagzero.amplmin                    =   1e-20
apply_dir_dep.argument.avg.type                            =   squash
apply_dir_dep.argument.avg.freqstep                        =   {{ facetimage_freqstep }}
apply_dir_dep.argument.avg.timestep                        =   {{ facetimage_timestep }}

# compress mapfile so that all files are in one group, length = 1
create_compressed_mapfile5.control.kind                    =   plugin
create_compressed_mapfile5.control.type                    =   compressMapfile
create_compressed_mapfile5.control.mapfile_in              =   apply_dir_dep.output.mapfile
create_compressed_mapfile5.control.mapfile_dir             =   input.output.mapfile_dir
create_compressed_mapfile5.control.filename                =   concat_averaged_input.mapfile

# sort compressed mapfile so that there is one group per timestamp, length = ntimes
# not sure if this is needed / useful
sort_averaged.control.type                                 =   sort_times_into_freqGroups
sort_averaged.argument.flags                               =   [create_compressed_mapfile5.output.mapfile]
sort_averaged.argument.filename                            =   apply_dir_dep_sorted_groups.mapfile
sort_averaged.argument.mapfile_dir                         =   input.output.mapfile_dir
sort_averaged.argument.hosts                               =   {{ hosts }}
sort_averaged.argument.stepname                            =   sort_averaged
sort_averaged.argument.nband_pad                           =   {{ nband_pad }}

# convert the output of sort_average5 into usable mapfiles, len = 1 / ntimes
sort_averaged_maps.control.kind                            =   plugin
sort_averaged_maps.control.type                            =   mapfilenamesFromMapfiles
sort_averaged_maps.control.mapfile_groupmap                =   sort_averaged.output.groupmapfile.mapfile
sort_averaged_maps.control.mapfile_filesmap                =   sort_averaged.output.mapfile.mapfile

# concatenate data in frequency, length = ntimes
# not sure if this is needed / useful
concat_averaged.control.type                               =   dppp
concat_averaged.control.mapfile_out                        =   sort_averaged_maps.output.groupmap
concat_averaged.control.mapfile_in                         =   sort_averaged_maps.output.filesmap
concat_averaged.control.inputkey                           =   msin
concat_averaged.argument.numthreads                        =   {{ max_cpus_per_io_proc_ntimes }}
concat_averaged.argument.msin.datacolumn                   =   DATA
concat_averaged.argument.msin.missingdata                  =   True
concat_averaged.argument.msin.orderms                      =   False
concat_averaged.argument.msout.overwrite                   =   True
concat_averaged.argument.msout.writefullresflag            =   False
concat_averaged.argument.local_scratch_dir                 =   {{ local_dir }}
concat_averaged.argument.steps                             =   []

# make a compressed mapfile of the concatenated data, length = 1
concat_averaged_compressed_map.control.kind                =   plugin
concat_averaged_compressed_map.control.type                =   compressMapfile
concat_averaged_compressed_map.control.mapfile_in          =   concat_averaged.output.mapfile
concat_averaged_compressed_map.control.mapfile_dir         =   input.output.mapfile_dir
concat_averaged_compressed_map.control.filename            =   concat_averaged_compressed.mapfile

# make a mask from the last selfcal image, length = 1
premask.control.type                                       =   make_clean_mask
premask.control.mapfile_in                                 =   create_imagebase_map42.output.mapfile
premask.control.inputkey                                   =   imagefile
premask.control.outputkey                                  =   maskfile
premask.argument.flags                                     =   [imagefile,maskfile]
premask.argument.img_format                                =   fits
premask.argument.pad_to_size                               =   {{ facet_imsize }}
premask.argument.skip_source_detection                     =   True
premask.argument.vertices_file                             =   {{ vertices_file }}
premask.argument.reference_ra_deg                          =   {{ facet_ra }}
premask.argument.reference_dec_deg                         =   {{ facet_dec }}

# image the concatenated data with the preliminary mask, length = 1
# maybe this can better run on all single files without concatenation
wsclean_image_full1.control.type                           =   wsclean
wsclean_image_full1.control.mapfiles_in                    =   [concat_averaged_compressed_map.output.mapfile,premask.output.mapfile]
wsclean_image_full1.control.inputkeys                      =   [msfile,fitsmask]
wsclean_image_full1.argument.flags                         =   [-no-update-model-required,{{ wsclean_multiscale }}-fitbeam,-reorder,-joinchannels,msfile]
wsclean_image_full1.argument.fitsmask                      =   fitsmask
wsclean_image_full1.argument.size                          =   {{ facet_imsize }} {{ facet_imsize }}
wsclean_image_full1.argument.niter                         =   {{ wsclean_full1_image_niter }}
wsclean_image_full1.argument.threshold                     =   {{ wsclean_full1_image_threshold_jy }}
wsclean_image_full1.argument.pol                           =   I
wsclean_image_full1.argument.weight                        =   briggs {{ robust_selfcal }}
wsclean_image_full1.argument.mgain                         =   0.6
wsclean_image_full1.argument.cleanborder                   =   0
wsclean_image_full1.argument.minuv-l                       =   {{ facet_min_uv_lambda }}
wsclean_image_full1.argument.scale                         =   {{ cellsize_selfcal_deg }}
wsclean_image_full1.argument.channelsout                   =   {{ wsclean_nchannels }}
wsclean_image_full1.argument.mem                           =   {{ max_percent_memory_per_proc_single }}
wsclean_image_full1.argument.j                             =   {{ max_cpus_per_proc_single }}
wsclean_image_full1.argument.tempdir                       =   {{ local_dir }}
wsclean_image_full1.argument.weighting-rank-filter         =   3
{% if facetimage_wsclean_nwavelengths > 0.0 %}
wsclean_image_full1.argument.baseline-averaging            =   {{ facetimage_wsclean_nwavelengths }}
{% endif %}

# make a mapfile with the root-name of the WSClean images, length = 1
create_imagebase_map.control.kind                          =   plugin
create_imagebase_map.control.type                          =   trimMapfile
create_imagebase_map.control.mapfile_in                    =   wsclean_image_full1.output.wsclean_image_full1-image.fits.mapfile
create_imagebase_map.control.trim                          =   -
create_imagebase_map.control.mapfile_dir                   =   input.output.mapfile_dir
create_imagebase_map.control.filename                      =   wsclean_image_full1_image_rootnames.mapfile

# make a mapfile with the name of the WSClean image, length = 1
adjust_wsclean_mapfile1.control.kind                       =   plugin
adjust_wsclean_mapfile1.control.type                       =   appendMapfile
adjust_wsclean_mapfile1.control.mapfile_in                 =   create_imagebase_map.output.mapfile
adjust_wsclean_mapfile1.control.append                     =   {{ wsclean_suffix }}
adjust_wsclean_mapfile1.control.mapfile_dir                =   input.output.mapfile_dir
adjust_wsclean_mapfile1.control.filename                   =   final_image1.mapfile

# make a mask from the updated image, length = 1
mask5.control.type                                         =   make_clean_mask
mask5.control.mapfile_in                                   =   adjust_wsclean_mapfile1.output.mapfile
mask5.control.inputkey                                     =   imagefile
mask5.control.outputkey                                    =   maskfile
mask5.argument.flags                                       =   [imagefile,maskfile]
mask5.argument.region_file                                 =   {{ region_field }}
mask5.argument.threshisl                                   =   3
mask5.argument.threshpix                                   =   5
mask5.argument.rmsbox                                      =   (300,100)
mask5.argument.rmsbox_bright                               =   (70,10)
mask5.argument.atrous_jmax                                 =   3
mask5.argument.adaptive_rmsbox                             =   True
mask5.argument.atrous_do                                   =   True
mask5.argument.img_format                                  =   fits
mask5.argument.vertices_file                               =   {{ vertices_file }}

# image the concatenated data with the updated mask, length = 1
wsclean_image_full2.control.type                           =   wsclean
wsclean_image_full2.control.mapfiles_in                    =   [concat_averaged_compressed_map.output.mapfile,mask5.output.mapfile,mask5.output.threshold_5sig.mapfile]
wsclean_image_full2.control.inputkeys                      =   [msfile,fitsmask,threshold]
wsclean_image_full2.argument.flags                         =   [-no-update-model-required,{{ wsclean_multiscale }}-fitbeam,-reorder,-joinchannels,msfile]
wsclean_image_full2.argument.fitsmask                      =   fitsmask
wsclean_image_full2.argument.size                          =   {{ facet_imsize }} {{ facet_imsize }}
wsclean_image_full2.argument.niter                         =   {{ wsclean_full2_image_niter }}
wsclean_image_full2.argument.threshold                     =   threshold
wsclean_image_full2.argument.pol                           =   I
wsclean_image_full2.argument.weight                        =   briggs {{ robust_selfcal }}
wsclean_image_full2.argument.mgain                         =   0.6
wsclean_image_full2.argument.cleanborder                   =   0
wsclean_image_full2.argument.minuv-l                       =   {{ facet_min_uv_lambda }}
wsclean_image_full2.argument.scale                         =   {{ cellsize_selfcal_deg }}
wsclean_image_full2.argument.channelsout                   =   {{ wsclean_nchannels }}
wsclean_image_full2.argument.mem                           =   {{ max_percent_memory_per_proc_single }}
wsclean_image_full2.argument.j                             =   {{ max_cpus_per_proc_single }}
wsclean_image_full2.argument.tempdir                       =   {{ local_dir }}
wsclean_image_full2.argument.weighting-rank-filter         =   3
{% if facetimage_wsclean_nwavelengths > 0.0 %}
wsclean_image_full2.argument.baseline-averaging            =   {{ facetimage_wsclean_nwavelengths }}
{% endif %}

# make a mapfile with the root-name of the final WSClean images, length = 1
create_model4_map.control.kind                             =   plugin
create_model4_map.control.type                             =   trimMapfile
create_model4_map.control.mapfile_in                       =   wsclean_image_full2.output.wsclean_image_full2-model.fits.mapfile
create_model4_map.control.trim                             =   -
create_model4_map.control.mapfile_dir                      =   input.output.mapfile_dir
create_model4_map.control.filename                         =   final_model_rootnames.mapfile

# make a mapfile with the name of the WSClean image, length = 1
adjust_wsclean_mapfile2.control.kind                       =   plugin
adjust_wsclean_mapfile2.control.type                       =   appendMapfile
adjust_wsclean_mapfile2.control.mapfile_in                 =   create_model4_map.output.mapfile
adjust_wsclean_mapfile2.control.append                     =   {{ wsclean_suffix }}
adjust_wsclean_mapfile2.control.mapfile_dir                =   input.output.mapfile_dir
adjust_wsclean_mapfile2.control.filename                   =   final_image.mapfile

# pad the model image with zeros, length = 1
pad_model_images.control.type                              =   pad_image
pad_model_images.control.mapfile_in                        =   create_model4_map.output.mapfile
pad_model_images.control.inputkey                          =   imagefile
pad_model_images.argument.flags                            =   [imagefile,{{ wsclean_facet_model_padding }}]

# sort the "shift_empty" unaveraged data into groups that can be concatenated, length = some
# needed because virtual concatenating all files results in a "too many open files" error.
regroup_shift_empty_map.control.kind                       =   plugin
regroup_shift_empty_map.control.type                       =   reGroupMapfile
regroup_shift_empty_map.control.mapfile_in                 =   shift_empty.output.mapfile
regroup_shift_empty_map.control.mapfile_groups             =   create_msmulti_map.output.mapfile
regroup_shift_empty_map.control.mapfile_dir                =   input.output.mapfile_dir
regroup_shift_empty_map.control.join_max_files             =   100
regroup_shift_empty_map.control.rotate_groups              =   True
regroup_shift_empty_map.control.filename                   =   regroup_shift_empty.mapfile

# expand the mapfile of the model image to all files, length = some
create_expanded_model_mapfile.control.kind                 =   plugin
create_expanded_model_mapfile.control.type                 =   expandMapfile
create_expanded_model_mapfile.control.mapfile_in           =   create_model4_map.output.mapfile
create_expanded_model_mapfile.control.mapfile_to_match     =   regroup_shift_empty_map.output.mapfile
create_expanded_model_mapfile.control.mapfile_dir          =   input.output.mapfile_dir
create_expanded_model_mapfile.control.filename             =   expand_wsclean_model.mapfile

# expand mapfile of the model image sizes to all groups, length = some
expand_facet_model_size_map.control.kind                   =   plugin
expand_facet_model_size_map.control.type                   =   expandMapfile
expand_facet_model_size_map.control.mapfile_in             =   pad_model_images.output.padsize.mapfile
expand_facet_model_size_map.control.mapfile_to_match       =   regroup_shift_empty_map.output.mapfile
expand_facet_model_size_map.control.mapfile_dir            =   input.output.mapfile_dir
expand_facet_model_size_map.control.filename               =   expand_facet_model_size.mapfile

# make model visibilities, length = some
# For WSClean predict, we need to increase the number of wplanes so that the
# effective model image size is larger than the FOV (to prevent aliasing issues)
wsclean_ft.control.type                                    =   wsclean_ft
wsclean_ft.control.mapfiles_in                             =   [regroup_shift_empty_map.output.mapfile,create_expanded_model_mapfile.output.mapfile,expand_facet_model_size_map.output.mapfile]
wsclean_ft.control.inputkeys                               =   [msfile,name,size]
wsclean_ft.argument.flags                                  =   [-predict,msfile]
wsclean_ft.argument.scale                                  =   {{ cellsize_facet_deg }}
wsclean_ft.argument.mem                                    =   {{ max_percent_memory_per_proc_ngroups }}
wsclean_ft.argument.channelsout                            =   {{ wsclean_nchannels }}
wsclean_ft.argument.j                                      =   {{ max_cpus_per_proc_ngroups }}
wsclean_ft.argument.tempdir                                =   {{ local_dir }}
wsclean_ft.argument.nwlayers-for-size                      =   12288 12288
{% endif %}
########## end of the "is the calibrator the full facet" if-clause

# corrupt the model visibilities, length = nfiles
corrupt_final_model.control.type                           =   dppp
corrupt_final_model.control.opts.mapfiles_in               =   [shift_empty.output.mapfile,expand_merged_parmdb_map.output.mapfile]
corrupt_final_model.control.opts.inputkeys                 =   [msin,parmdb]
corrupt_final_model.argument.numthreads                    =   {{ max_cpus_per_io_proc_nfiles }}
corrupt_final_model.argument.msin.datacolumn               =   MODEL_DATA
corrupt_final_model.argument.msout.overwrite               =   True
corrupt_final_model.argument.msout.writefullresflag        =   False
corrupt_final_model.argument.local_scratch_dir             =   {{ local_dir }}
corrupt_final_model.argument.steps                         =   [corrupt_fast1,corrupt_fast2,corrupt_slow]
corrupt_final_model.argument.corrupt_fast1.type            =   applycal
corrupt_final_model.argument.corrupt_fast1.parmdb          =   parmdb
corrupt_final_model.argument.corrupt_fast1.correction      =   tec
corrupt_final_model.argument.corrupt_fast1.invert          =   False
corrupt_final_model.argument.corrupt_fast2.type            =   applycal
corrupt_final_model.argument.corrupt_fast2.parmdb          =   parmdb
corrupt_final_model.argument.corrupt_fast2.correction      =   commonscalarphase
corrupt_final_model.argument.corrupt_fast2.invert          =   False
corrupt_final_model.argument.corrupt_slow.type             =   applycal
corrupt_final_model.argument.corrupt_slow.parmdb           =   parmdb
corrupt_final_model.argument.corrupt_slow.correction       =   gain
corrupt_final_model.argument.corrupt_slow.invert           =   False

# subtract new model vis from original model+residual vis, length = nfiles
subtract_initial_final.control.type                        =   add_subtract_columns
subtract_initial_final.control.opts.mapfiles_in            =   [predict_all_model_data.output.mapfile,corrupt_final_model.output.mapfile]
subtract_initial_final.control.opts.inputkeys              =   [file1,file2]
subtract_initial_final.argument.flags                      =   [file1,file2,DATA,DATA,MODEL_DATA_DIFF,subtract]

# shift new residuals to field center, length = nfiles
shift_diff_model_to_field.control.type                     =   dppp
shift_diff_model_to_field.control.opts.mapfile_in          =   predict_all_model_data.output.mapfile
shift_diff_model_to_field.control.opts.inputkey            =   msin
shift_diff_model_to_field.argument.numthreads              =   {{ max_cpus_per_io_proc_nfiles }}
shift_diff_model_to_field.argument.msin.datacolumn         =   MODEL_DATA_DIFF
shift_diff_model_to_field.argument.msout.overwrite         =   True
shift_diff_model_to_field.argument.msout.writefullresflag  =   False
shift_diff_model_to_field.argument.local_scratch_dir       =   {{ local_dir }}
shift_diff_model_to_field.argument.steps                   =   [shift]
shift_diff_model_to_field.argument.shift.type              =   phaseshifter
shift_diff_model_to_field.argument.shift.phasecenter       =   [{{ field_ra }}deg, {{ field_dec }}deg]

#
# Verify the the quality of the selfcal on the middle band
#

# make a map with original facet data of only the central frequency band, length = ntimes
create_middle_band_mapfile.control.kind                    =   plugin
create_middle_band_mapfile.control.type                    =   selectMiddleFreq
create_middle_band_mapfile.control.mapfile_in              =   shift_empty.output.mapfile
create_middle_band_mapfile.control.mapfile_dir             =   input.output.mapfile_dir
create_middle_band_mapfile.control.filename                =   single_band.mapfile

# make a map with new facet data of only the central frequency band, length = ntimes
create_middle_model_mapfile.control.kind                   =   plugin
create_middle_model_mapfile.control.type                   =   selectMatching
create_middle_model_mapfile.control.mapfile_in             =   corrupt_final_model.output.mapfile
create_middle_model_mapfile.control.mapfile_reference      =   create_middle_band_mapfile.output.mapfile
create_middle_model_mapfile.control.mapfile_dir            =   input.output.mapfile_dir
create_middle_model_mapfile.control.filename               =   single_model.mapfile

# subtract new facet data from original full facet data, length = ntimes
subtract_single.control.type                               =   add_subtract_columns
subtract_single.control.opts.mapfiles_in                   =   [create_middle_band_mapfile.output.mapfile,create_middle_model_mapfile.output.mapfile]
subtract_single.control.opts.inputkeys                     =   [file1,file2]
subtract_single.argument.flags                             =   [file1,file2,FACET_DATA_ALL,DATA,SUBTRACTED_DATA,subtract]

# average old empty data, length = ntimes
average_pre.control.type                                   =   dppp
average_pre.control.mapfile_in                             =   create_middle_band_mapfile.output.mapfile
average_pre.control.inputkey                               =   msin
average_pre.argument.numthreads                            =   {{ max_cpus_per_io_proc_ntimes }}
average_pre.argument.msin.datacolumn                       =   DATA
average_pre.argument.msout.overwrite                       =   True
average_pre.argument.msout.writefullresflag                =   False
average_pre.argument.local_scratch_dir                     =   {{ local_dir }}
average_pre.argument.steps                                 =   [uv,avg]
average_pre.argument.uv.type                               =   uvwflagger
average_pre.argument.uv.uvmmax                             =   2500.0
average_pre.argument.avg.type                              =   squash
average_pre.argument.avg.freqstep                          =   {{ verify_freqstep }}
average_pre.argument.avg.timestep                          =   {{ verify_timestep }}

# average "old minus new" facet data (= new empty data), length = ntimes
average_post.control.type                                  =   dppp
average_post.control.mapfile_in                            =   create_middle_band_mapfile.output.mapfile
average_post.control.inputkey                              =   msin
average_post.argument.numthreads                           =   {{ max_cpus_per_io_proc_ntimes }}
average_post.argument.msin.datacolumn                      =   SUBTRACTED_DATA
average_post.argument.msout.overwrite                      =   True
average_post.argument.msout.writefullresflag               =   False
average_post.argument.local_scratch_dir                    =   {{ local_dir }}
average_post.argument.steps                                =   [uv,avg]
average_post.argument.uv.type                              =   uvwflagger
average_post.argument.uv.uvmmax                            =   2500.0
average_post.argument.avg.type                             =   squash
average_post.argument.avg.freqstep                         =   {{ verify_freqstep }}
average_post.argument.avg.timestep                         =   {{ verify_timestep }}

# make compressed mapfile of old empty data, length = 1
average_pre_compressed_map.control.kind                    =   plugin
average_pre_compressed_map.control.type                    =   compressMapfile
average_pre_compressed_map.control.mapfile_in              =   average_pre.output.mapfile
average_pre_compressed_map.control.mapfile_dir             =   input.output.mapfile_dir
average_pre_compressed_map.control.filename                =   average_pre_compressed.mapfile

# image the old empty data, length = 1
wsclean_pre.control.type                                   =   wsclean
wsclean_pre.control.mapfile_in                             =   average_pre_compressed_map.output.mapfile
wsclean_pre.control.inputkey                               =   msfiles
wsclean_pre.argument.flags                                 =   [-no-update-model-required,msfiles]
wsclean_pre.argument.size                                  =   2048 2048
wsclean_pre.argument.niter                                 =   10
wsclean_pre.argument.threshold                             =   0.0
wsclean_pre.argument.pol                                   =   I
wsclean_pre.argument.weight                                =   briggs -0.5
wsclean_pre.argument.mgain                                 =   0.5
wsclean_pre.argument.gain                                  =   0.1
wsclean_pre.argument.cleanborder                           =   0
wsclean_pre.argument.minuv-l                               =   {{ facet_min_uv_lambda }}
wsclean_pre.argument.maxuv-l                               =   2500
wsclean_pre.argument.scale                                 =   0.00833
wsclean_pre.argument.mem                                   =   {{ max_percent_memory_per_proc_single }}
wsclean_pre.argument.j                                     =   {{ max_cpus_per_proc_single }}

# make compressed mapfile of new empty data, length = 1
average_post_compressed_map.control.kind                   =   plugin
average_post_compressed_map.control.type                   =   compressMapfile
average_post_compressed_map.control.mapfile_in             =   average_post.output.mapfile
average_post_compressed_map.control.mapfile_dir            =   input.output.mapfile_dir
average_post_compressed_map.control.filename               =   average_post_compressed.mapfile

# image the new empty data, length = 1
wsclean_post.control.type                                  =   wsclean
wsclean_post.control.mapfile_in                            =   average_post_compressed_map.output.mapfile
wsclean_post.control.inputkey                              =   msfiles
wsclean_post.argument.flags                                =   [-no-update-model-required,msfiles]
wsclean_post.argument.size                                 =   2048 2048
wsclean_post.argument.niter                                =   10
wsclean_post.argument.threshold                            =   0.0
wsclean_post.argument.pol                                  =   I
wsclean_post.argument.weight                               =   briggs -0.5
wsclean_post.argument.mgain                                =   0.5
wsclean_post.argument.gain                                 =   0.1
wsclean_post.argument.cleanborder                          =   0
wsclean_post.argument.minuv-l                              =   {{ facet_min_uv_lambda }}
wsclean_post.argument.maxuv-l                              =   2500
wsclean_post.argument.scale                                =   0.00833
wsclean_post.argument.mem                                  =   {{ max_percent_memory_per_proc_single }}
wsclean_post.argument.j                                    =   {{ max_cpus_per_proc_single }}

# do a "verify_subtract" on the two "empty" images, length = 1
verify_subtract.control.type                               =   verify_subtract
verify_subtract.control.mapfiles_in                        =   [wsclean_pre.output.wsclean_pre-image.fits.mapfile,wsclean_post.output.wsclean_post-image.fits.mapfile]
verify_subtract.control.inputkeys                          =   [image_pre,image_post]
verify_subtract.argument.flags                             =   [image_pre,image_post,0.75]<|MERGE_RESOLUTION|>--- conflicted
+++ resolved
@@ -1,8 +1,4 @@
-<<<<<<< HEAD
 pipeline.steps = [update_mapfile_hosts, create_ms_map, create_msmulti_map, create_parmdb_map, create_full_skymodels_map, make_facet_skymodels_all, make_sourcedb_all_facet_sources, expand_sourcedb_all_facet_sources, make_facet_skymodels_cal, make_sourcedb_cal_facet_sources, expand_sourcedb_cal_facet_sources, shift_empty, predict_all_model_data, add_all_facet_sources, shift_cal, create_compressed_mapfile_data, sort_into_Groups, sort_into_Groups_maps, concat_data, {% if pre_average %} regroup_shift_cal, regroup_parmdb, pre_average, make_blavg_data_mapfile, switch_weights_col_shift_cal1, concat_blavg_data, switch_weights_col_shift_cal2, copy_column1, copy_column2, {% endif %} add_imaging_cols, concat_data_compressed_mapfile, concat_chunks, average0, create_compressed_mapfile0, premask_selfcal, wsclean_image01, create_imagebase_map01, adjust_wsclean_mapfile0, mask0, wsclean_image02, create_imagebase_map02, create_expanded_model0_mapfile, pad_selfcal_model0_images, expand_selfcal_model_size_map, wsclean_ft0, switch_weights_col1, make_fast_phase_parmdb_map, remove_parmdbs1, solve_phaseonly1, switch_weights_col2, apply_phaseonly1, create_compressed_mapfile1, wsclean_image11, create_imagebase_map11, adjust_wsclean_mapfile11, mask1, wsclean_image12, create_imagebase_map12, create_expanded_model1_mapfile, pad_selfcal_model1_images, wsclean_ft1, switch_weights_col3, remove_parmdbs2, solve_phaseonly2, switch_weights_col4, apply_phaseonly2, create_compressed_mapfile2, wsclean_image21, create_imagebase_map21, adjust_wsclean_mapfile21, mask2, wsclean_image22, create_imagebase_map22, create_expanded_model2_mapfile, pad_selfcal_model2_images, wsclean_ft2, switch_weights_col5, remove_parmdbs11, solve_ampphase11, switch_weights_col6, apply_ampphase11, make_slow_gain_parmdb_map, remove_parmdbs12, solve_ampphase12, merge_amp_parmdbs1, smooth_amp1, expand_smoothed_amp1_parmdb_map, apply_amp1, create_compressed_mapfile3, wsclean_image31, create_imagebase_map31, adjust_wsclean_mapfile31, mask3, wsclean_image32, loop_ampcal, merge_selfcal_parmdbs, make_selfcal_plots, create_selfcal_images_mapfile, make_selfcal_images, expand_merged_parmdb_map, add_imaging_cols_empty, {% if is_patch or skip_facet_imaging %} regroup_shift_empty_map_ft, concat_unaveraged_ft, create_model4_map, blank_model, pad_model_images, regroup_shift_empty_map, create_expanded_model_mapfile, expand_facet_model_size_map, wsclean_ft, {% else %} apply_dir_dep, create_compressed_mapfile5, sort_averaged, sort_averaged_maps, concat_averaged, concat_averaged_compressed_map, premask, wsclean_image_full1, create_imagebase_map, adjust_wsclean_mapfile1, mask5, wsclean_image_full2, create_model4_map, adjust_wsclean_mapfile2, pad_model_images, regroup_shift_empty_map, create_expanded_model_mapfile, expand_facet_model_size_map, wsclean_ft, {% endif %} corrupt_final_model, subtract_initial_final, shift_diff_model_to_field, create_middle_band_mapfile, create_middle_model_mapfile, subtract_single, average_pre, average_post, average_pre_compressed_map, wsclean_pre, average_post_compressed_map, wsclean_post, verify_subtract]
-=======
-pipeline.steps = [update_mapfile_hosts, create_ms_map, create_msmulti_map, create_parmdb_map, create_full_skymodels_map, make_facet_skymodels_all, make_sourcedb_all_facet_sources, expand_sourcedb_all_facet_sources, make_facet_skymodels_cal, make_sourcedb_cal_facet_sources, expand_sourcedb_cal_facet_sources, shift_empty, predict_all_model_data, add_all_facet_sources, shift_cal, create_compressed_mapfile_data, sort_into_Groups, sort_into_Groups_maps, concat_data, {% if pre_average %} regroup_shift_cal, regroup_parmdb, pre_average, make_blavg_data_mapfile, switch_weights_col_shift_cal1, concat_blavg_data, switch_weights_col_shift_cal2, copy_column1, copy_column2, {% endif %} add_imaging_cols, concat_data_compressed_mapfile, concat_chunks, average0, create_compressed_mapfile_avgdata, sort_avg_into_Groups, sort_avg_into_Groups_maps, concat_avgdata, create_compressed_mapfile0, concat0, casa_image01, adjust_casa_mapfile0, mask0, casa_image02, create_model0_map, casa_ft0, switch_weights_col1, make_fast_phase_parmdb_map, remove_parmdbs1, solve_phaseonly1, switch_weights_col2, apply_phaseonly1, create_compressed_mapfile1, concat1, casa_image11, adjust_casa_mapfile1, mask1, casa_image12, create_model1_map, casa_ft1, switch_weights_col3, remove_parmdbs2, solve_phaseonly2, switch_weights_col4, apply_phaseonly2, create_compressed_mapfile2, concat2, casa_image21, adjust_casa_mapfile2, mask2, casa_image22, create_model2_map, casa_ft2, switch_weights_col5, remove_parmdbs11, solve_ampphase11, switch_weights_col6, apply_ampphase11, make_slow_gain_parmdb_map, remove_parmdbs12, solve_ampphase12, merge_amp_parmdbs1, smooth_amp1, expand_smoothed_amp1_parmdb_map, apply_amp1, create_compressed_mapfile3, concat3, casa_image31, adjust_casa_mapfile3, mask3, casa_image32, loop_ampcal, merge_selfcal_parmdbs, make_selfcal_plots, create_selfcal_images_mapfile, make_selfcal_images, expand_merged_parmdb_map, add_imaging_cols_empty, {% if is_patch or skip_facet_imaging %} regroup_shift_empty_map_ft, concat_unaveraged_ft, create_compressed_mapfile_ft, create_model4_map, blank_model, casa_ft4, {% else %} apply_dir_dep, create_compressed_mapfile5, sort_averaged, sort_averaged_maps, concat_averaged, concat_averaged_compressed_map, {% block full_image_steps %} premask, wsclean_image_full1, create_imagebase_map, adjust_wsclean_mapfile1, mask5, wsclean_image_full2, create_model4_map, adjust_wsclean_mapfile2, pad_model_images, regroup_shift_empty_map, create_expanded_model_mapfile, expand_facet_model_size_map, wsclean_ft, {% endblock full_image_steps %} {% endif %} corrupt_final_model, subtract_initial_final, shift_diff_model_to_field, create_middle_band_mapfile, create_middle_model_mapfile, subtract_single, average_pre, average_post, average_pre_compressed_map, wsclean_pre, average_post_compressed_map, wsclean_post, verify_subtract]
->>>>>>> 3c2de027
 
 pipeline.pluginpath                                        =   {{ pipeline_dir }}/plugins
 
@@ -231,11 +227,7 @@
 regroup_parmdb.control.filename                            =   re_grouped_parmdb.mapfile
 
 # Do the baseline-dependent preaveraging, length = nbands
-<<<<<<< HEAD
 # This step makes new columns named BLAVG_DATA and BLAVG_WEIGHT_SPECTRUM
-=======
-# overwrite the WEIGHT_SPECTRUM column
->>>>>>> 3c2de027
 pre_average.control.type                                   =   pre_average
 pre_average.control.mapfiles_in                            =   [regroup_shift_cal.output.mapfile,regroup_parmdb.output.mapfile]
 pre_average.control.inputkeys                              =   [datafiles,parmdbs]
@@ -455,7 +447,6 @@
 wsclean_image02.argument.baseline-averaging                =   {{ facetselfcal_wsclean_nwavelengths }}
 {% endif %}
 
-<<<<<<< HEAD
 # make a mapfile with the root-name of the WSClean image, length = 1
 create_imagebase_map02.control.kind                        =   plugin
 create_imagebase_map02.control.type                        =   trimMapfile
@@ -498,9 +489,6 @@
 wsclean_ft0.argument.tempdir                               =   {{ local_dir }}
 
 # switch "normal" weights with BL-averaged weights, length = ntimes
-=======
-# switch "normal" weights with block-average weights, length = ntimes * num_cal_blocks
->>>>>>> 3c2de027
 switch_weights_col1.control.type                           =   switch_columns
 switch_weights_col1.control.mapfile_in                     =   concat_data.output.mapfile
 switch_weights_col1.control.inputkey                       =   msfiles
@@ -521,18 +509,10 @@
 remove_parmdbs1.control.inputkey                           =   parmdb
 remove_parmdbs1.argument.flags                             =   [-rf,parmdb]
 
-<<<<<<< HEAD
 # run GainCal with model column on freq-concatenated files, to solve for (fast) phases, length = ntimes
 # note: for now, we use the uvwflagger to exclude baselines shorter than solve_min_uv_lambda. Once
 # GainCal has a filter parameter, we can switch to that
 solve_phaseonly1.control.type                              =   dppp_inplace
-=======
-# run GainCal with model column on freq-concatenated files, to solve for (fast) phases, length = ntimes * num_cal_blocks
-# note: for now, we write out a new dataset even though it's never used, as this
-# is the only way to add a uv cut without affecting the original dataset. Once
-# GainCal has a filter parameter, we can use dppp_inplace instead and save on I/O
-solve_phaseonly1.control.type                              =   dppp
->>>>>>> 3c2de027
 solve_phaseonly1.control.mapfiles_in                       =   [concat_data.output.mapfile,make_fast_phase_parmdb_map.output.mapfile]
 solve_phaseonly1.control.inputkeys                         =   [msin,parmdb]
 solve_phaseonly1.argument.numthreads                       =   {{ max_cpus_per_proc_ntimes }}
@@ -688,7 +668,6 @@
 {% if facetselfcal_wsclean_nwavelengths > 0.0 %}
 wsclean_image12.argument.baseline-averaging                =   {{ facetselfcal_wsclean_nwavelengths }}
 {% endif %}
-<<<<<<< HEAD
 
 # make a mapfile with the root-name of the WSClean image, length = 1
 create_imagebase_map12.control.kind                        =   plugin
@@ -725,56 +704,6 @@
 wsclean_ft1.argument.tempdir                               =   {{ local_dir }}
 
 # switch "normal" weights with BL-averaged weights, length = ntimes
-=======
-casa_image12.control.outputkey                             =   clean.imagename
-casa_image12.control.arguments                             =   [--nologger,--nogui,-c]
-casa_image12.argument.clean.wprojplanes                    =   {{ cal_wplanes }}
-casa_image12.argument.clean.uvrange                        =   '>{{ selfcal_min_uv_lambda }}lambda'
-casa_image12.argument.clean.nterms                         =   {{ nterms }}
-casa_image12.argument.clean.threshold                      =   '0mJy'
-casa_image12.argument.clean.imsize                         =   [{{ cal_imsize }}, {{ cal_imsize }}]
-casa_image12.argument.clean.cell                           =   ['{{ cellsize_selfcal_deg * 3600.0 }}arcsec', '{{ cellsize_selfcal_deg * 3600.0 }}arcsec']
-casa_image12.argument.clean.robust                         =   {{ robust_selfcal }}
-casa_image12.argument.clean.multiscale                     =   {{ casa_multiscale }}
-casa_image12.argument.clean.selectdata                     =   True
-casa_image12.argument.clean.gridmode                       =   'widefield'
-casa_image12.argument.clean.interactive                    =   False
-casa_image12.argument.clean.mode                           =   'mfs'
-casa_image12.argument.clean.gain                           =   0.1
-casa_image12.argument.clean.psfmode                        =   'clark'
-casa_image12.argument.clean.imagermode                     =   'csclean'
-casa_image12.argument.clean.ftmachine                      =   'mosaic'
-casa_image12.argument.clean.mosweight                      =   False
-casa_image12.argument.clean.scaletype                      =   'SAULT'
-casa_image12.argument.clean.weighting                      =   'briggs'
-casa_image12.argument.clean.uvtaper                        =   False
-casa_image12.argument.clean.pbcor                          =   False
-casa_image12.argument.clean.minpb                          =   0.2
-casa_image12.argument.clean.npixels                        =   0
-casa_image12.argument.clean.npercycle                      =   100
-casa_image12.argument.clean.cyclefactor                    =   2.5
-casa_image12.argument.clean.cyclespeedup                   =   -1
-casa_image12.argument.clean.chaniter                       =   False
-casa_image12.argument.clean.flatnoise                      =   True
-casa_image12.argument.clean.allowchunk                     =   False
-
-# create a mapfile with the model image, length = 1
-create_model1_map.control.kind                             =   plugin
-create_model1_map.control.type                             =   trimMapfile
-create_model1_map.control.mapfile_in                       =   casa_image12.output.casa_image12.model.mapfile
-create_model1_map.control.trim                             =   .model
-create_model1_map.control.mapfile_dir                      =   input.output.mapfile_dir
-create_model1_map.control.filename                         =   model1_rootnames.mapfile
-
-# make model visibilities on the virtual-concatenated MS, length = 1
-# will be written into the MSs that are concatenated in freq but not time
-casa_ft1.control.type                                      =   casa
-casa_ft1.control.mapfiles_in                               =   [concat_chunks.output.mapfile,create_model1_map.output.mapfile]
-casa_ft1.control.inputkeys                                 =   [inputms,modelimg]
-casa_ft1.control.arguments                                 =   [--nologger,--nogui,-c,{{ script_dir }}/do_ft.py,inputms,modelimg,{{ nterms }},{{ cal_wplanes }},{{ script_dir }}/ftw.xml,{{ script_dir }}/task_ftw.py]
-
-# switch "normal" weights with block-average weigthts, length = ntimes * num_cal_blocks
->>>>>>> 3c2de027
 switch_weights_col3.control.type                           =   switch_columns
 switch_weights_col3.control.mapfile_in                     =   concat_data.output.mapfile
 switch_weights_col3.control.inputkey                       =   msfiles
@@ -786,18 +715,10 @@
 remove_parmdbs2.control.inputkey                           =   parmdb
 remove_parmdbs2.argument.flags                             =   [-rf,parmdb]
 
-<<<<<<< HEAD
 # run GainCal with model column on freq-concatenated files, to solve for (fast) phases, length = ntimes
 # note: for now, we use the uvwflagger to exclude baselines shorter than solve_min_uv_lambda. Once
 # GainCal has a filter parameter, we can switch to that
 solve_phaseonly2.control.type                              =   dppp_inplace
-=======
-# run GainCal with model column on freq-concatenated files, to solve for (fast) phases, length = ntimes * num_cal_blocks
-# note: for now, we write out a new dataset even though it's never used, as this
-# is the only way to add a uv cut without affecting the original dataset. Once
-# GainCal has a filter parameter, we can use dppp_inplace instead and save on I/O
-solve_phaseonly2.control.type                              =   dppp
->>>>>>> 3c2de027
 solve_phaseonly2.control.mapfiles_in                       =   [concat_data.output.mapfile,make_fast_phase_parmdb_map.output.mapfile]
 solve_phaseonly2.control.inputkeys                         =   [msin,parmdb]
 solve_phaseonly2.argument.numthreads                       =   {{ max_cpus_per_proc_ntimes }}
@@ -929,7 +850,6 @@
 wsclean_image22.argument.threshold                         =   0.0
 wsclean_image22.argument.niter                             =   1000
 {% endif %}
-<<<<<<< HEAD
 wsclean_image22.argument.flags                             =   [-no-update-model-required,-multiscale,-fitbeam,-reorder,-joinchannels,msfile]
 wsclean_image22.argument.fitsmask                          =   fitsmask
 wsclean_image22.argument.size                              =   {{ cal_imsize }} {{ cal_imsize }}
@@ -990,56 +910,6 @@
 wsclean_ft2.argument.tempdir                               =   {{ local_dir }}
 
 # switch "normal" weights with BL-averaged weights, length = ntimes
-=======
-casa_image22.control.outputkey                             =   clean.imagename
-casa_image22.control.arguments                             =   [--nologger,--nogui,-c]
-casa_image22.argument.clean.wprojplanes                    =   {{ cal_wplanes }}
-casa_image22.argument.clean.uvrange                        =   '>{{ selfcal_min_uv_lambda }}lambda'
-casa_image22.argument.clean.nterms                         =   {{ nterms }}
-casa_image22.argument.clean.threshold                      =   '0mJy'
-casa_image22.argument.clean.imsize                         =   [{{ cal_imsize }}, {{ cal_imsize }}]
-casa_image22.argument.clean.cell                           =   ['{{ cellsize_selfcal_deg * 3600.0 }}arcsec', '{{ cellsize_selfcal_deg * 3600.0 }}arcsec']
-casa_image22.argument.clean.robust                         =   {{ robust_selfcal }}
-casa_image22.argument.clean.multiscale                     =   {{ casa_multiscale }}
-casa_image22.argument.clean.selectdata                     =   True
-casa_image22.argument.clean.gridmode                       =   'widefield'
-casa_image22.argument.clean.interactive                    =   False
-casa_image22.argument.clean.mode                           =   'mfs'
-casa_image22.argument.clean.gain                           =   0.1
-casa_image22.argument.clean.psfmode                        =   'clark'
-casa_image22.argument.clean.imagermode                     =   'csclean'
-casa_image22.argument.clean.ftmachine                      =   'mosaic'
-casa_image22.argument.clean.mosweight                      =   False
-casa_image22.argument.clean.scaletype                      =   'SAULT'
-casa_image22.argument.clean.weighting                      =   'briggs'
-casa_image22.argument.clean.uvtaper                        =   False
-casa_image22.argument.clean.pbcor                          =   False
-casa_image22.argument.clean.minpb                          =   0.2
-casa_image22.argument.clean.npixels                        =   0
-casa_image22.argument.clean.npercycle                      =   100
-casa_image22.argument.clean.cyclefactor                    =   2.5
-casa_image22.argument.clean.cyclespeedup                   =   -1
-casa_image22.argument.clean.chaniter                       =   False
-casa_image22.argument.clean.flatnoise                      =   True
-casa_image22.argument.clean.allowchunk                     =   False
-
-# create a mapfile with the model image, length = 1
-create_model2_map.control.kind                             =   plugin
-create_model2_map.control.type                             =   trimMapfile
-create_model2_map.control.mapfile_in                       =   casa_image22.output.casa_image22.model.mapfile
-create_model2_map.control.trim                             =   .model
-create_model2_map.control.mapfile_dir                      =   input.output.mapfile_dir
-create_model2_map.control.filename                         =   model2_rootnames.mapfile
-
-# make model visibilities on the virtual-concatenated MS, length = 1
-# will be written into the MSs that are concatenated in freq but not time
-casa_ft2.control.type                                      =   casa
-casa_ft2.control.mapfiles_in                               =   [concat_chunks.output.mapfile,create_model2_map.output.mapfile]
-casa_ft2.control.inputkeys                                 =   [inputms,modelimg]
-casa_ft2.control.arguments                                 =   [--nologger,--nogui,-c,{{ script_dir }}/do_ft.py,inputms,modelimg,{{ nterms }},{{ cal_wplanes }},{{ script_dir }}/ftw.xml,{{ script_dir }}/task_ftw.py]
-
-# switch "normal" weights with block-average weigthts, length = ntimes * num_cal_blocks
->>>>>>> 3c2de027
 switch_weights_col5.control.type                           =   switch_columns
 switch_weights_col5.control.mapfile_in                     =   concat_data.output.mapfile
 switch_weights_col5.control.inputkey                       =   msfiles
@@ -1051,18 +921,10 @@
 remove_parmdbs11.control.inputkey                          =   parmdb
 remove_parmdbs11.argument.flags                            =   [-rf,parmdb]
 
-<<<<<<< HEAD
 # run GainCal with model column on freq-concatenated files, to solve for (fast) phases, length = ntimes
 # note: for now, we use the uvwflagger to exclude baselines shorter than solve_min_uv_lambda. Once
 # GainCal has a filter parameter, we can switch to that
 solve_ampphase11.control.type                              =   dppp_inplace
-=======
-# run GainCal with model column on freq-concatenated files, to solve for (fast) phases, length = ntimes * num_cal_blocks
-# note: for now, we write out a new dataset even though it's never used, as this
-# is the only way to add a uv cut without affecting the original dataset. Once
-# GainCal has a filter parameter, we can use dppp_inplace instead and save on I/O
-solve_ampphase11.control.type                              =   dppp
->>>>>>> 3c2de027
 solve_ampphase11.control.mapfiles_in                       =   [concat_data.output.mapfile,make_fast_phase_parmdb_map.output.mapfile]
 solve_ampphase11.control.inputkeys                         =   [msin,parmdb]
 solve_ampphase11.argument.numthreads                       =   {{ max_cpus_per_proc_ntimes }}
@@ -1117,18 +979,10 @@
 remove_parmdbs12.control.inputkey                          =   parmdb
 remove_parmdbs12.argument.flags                            =   [-rf,parmdb]
 
-<<<<<<< HEAD
 # run GainCal with model column on freq-concatenated files, to solve for (slow) amplitudes, length = ntimes
 # note: for now, we use the uvwflagger to exclude baselines shorter than solve_min_uv_lambda. Once
 # GainCal has a filter parameter, we can switch to that
 solve_ampphase12.control.type                              =   dppp_inplace
-=======
-# run GainCal with model column on freq-concatenated files, to solve for (slow) amplitudes, length = ntimes * num_cal_blocks
-# note: for now, we write out a new dataset even though it's never used, as this
-# is the only way to add a uv cut without affecting the original dataset. Once
-# GainCal has a filter parameter, we can use dppp_inplace instead and save on I/O
-solve_ampphase12.control.type                              =   dppp
->>>>>>> 3c2de027
 solve_ampphase12.control.mapfiles_in                       =   [concat_data.output.mapfile,make_slow_gain_parmdb_map.output.mapfile]
 solve_ampphase12.control.inputkeys                         =   [msin,parmdb]
 solve_ampphase12.argument.numthreads                       =   {{ max_cpus_per_proc_ntimes }}
@@ -1254,14 +1108,9 @@
 mask3.argument.atrous_do                                   =   {{ atrous_do }}
 mask3.argument.rmsbox                                      =   (80,20)
 mask3.argument.adaptive_rmsbox                             =   True
-<<<<<<< HEAD
 mask3.argument.trim_by                                     =   0.4
 mask3.argument.img_format                                  =   fits
-=======
 mask3.argument.adaptive_thresh                             =   180
-mask3.argument.trim_by                                     =   0.2
-mask3.argument.img_format                                  =   casa
->>>>>>> 3c2de027
 mask3.argument.threshold_format                            =   str_with_units
 mask3.argument.use_adaptive_threshold                      =   {{ use_selfcal_adaptive_threshold }}
 
@@ -1309,7 +1158,6 @@
 loop_ampcal.control.kind                                   =   loop
 loop_ampcal.control.type                                   =   conditional
 loop_ampcal.control.loopcount                              =   {{ loopcount }}
-<<<<<<< HEAD
 loop_ampcal.control.loopsteps                              =   [create_imagebase_map32,create_expanded_model3_mapfile,pad_selfcal_model3_images,wsclean_ft3,{% if pre_average %}switch_weights_col7,{% endif %}remove_parmdbs21,solve_ampphase21,{% if pre_average %}switch_weights_col8,{% endif %}apply_ampphase21,merge_phase_parmdbs,remove_parmdbs22,solve_ampphase22,merge_amp_parmdbs2,smooth_amp2,expand_smoothed_amp2_parmdb_map,apply_amp2,create_compressed_mapfile4,wsclean_image41,create_imagebase_map41,adjust_wsclean_mapfile41,mask4,wsclean_image42,create_imagebase_map42,adjust_wsclean_mapfile42,copy_image,check_image]
 
 # make a mapfile with the root-name of the WSClean image, length = 1
@@ -1347,27 +1195,6 @@
 wsclean_ft3.argument.tempdir                               =   {{ local_dir }}
 
 # switch "normal" weights with BL-averaged weights, length = ntimes
-=======
-loop_ampcal.control.loopsteps                              =   [create_model3_map,casa_ft3,{% if pre_average %}switch_weights_col7,{% endif %}remove_parmdbs21,solve_ampphase21,{% if pre_average %}switch_weights_col8,{% endif %}apply_ampphase21,merge_phase_parmdbs,remove_parmdbs22,solve_ampphase22,merge_amp_parmdbs2,smooth_amp2,expand_smoothed_amp2_parmdb_map,apply_amp2,create_compressed_mapfile4,concat4,delete_image,casa_image41,adjust_casa_mapfile4,mask4,casa_image42,adjust_casa_mapfile5,copy_image,check_image]
-
-# create a mapfile with the model image, uses loop counter to select image32 or image42, length = 1
-create_model3_map.control.kind                             =   plugin
-create_model3_map.control.type                             =   trimMapfile
-create_model3_map.control.mapfile_in                       =   casa_image32.output.casa_image32.model.mapfile
-create_model3_map.control.trim                             =   .model
-create_model3_map.control.mapfile_dir                      =   input.output.mapfile_dir
-create_model3_map.control.filename                         =   model3_rootnames.mapfile
-create_model3_map.control.counter                          =   loop_ampcal.output.counter
-
-# make model visibilities on the virtual-concatenated MS, length = 1
-# will be written into the MSs that are concatenated in freq but not time
-casa_ft3.control.type                                      =   casa
-casa_ft3.control.mapfiles_in                               =   [concat_chunks.output.mapfile,create_model3_map.output.mapfile]
-casa_ft3.control.inputkeys                                 =   [inputms,modelimg]
-casa_ft3.control.arguments                                 =   [--nologger,--nogui,-c,{{ script_dir }}/do_ft.py,inputms,modelimg,{{ nterms }},{{ cal_wplanes }},{{ script_dir }}/ftw.xml,{{ script_dir }}/task_ftw.py]
-
-# switch "normal" weights with block-average weigthts, length = ntimes * num_cal_blocks
->>>>>>> 3c2de027
 switch_weights_col7.control.type                           =   switch_columns
 switch_weights_col7.control.mapfile_in                     =   concat_data.output.mapfile
 switch_weights_col7.control.inputkey                       =   msfiles
@@ -1574,14 +1401,9 @@
 mask4.argument.atrous_do                                   =   {{ atrous_do }}
 mask4.argument.rmsbox                                      =   (80,20)
 mask4.argument.adaptive_rmsbox                             =   True
-<<<<<<< HEAD
 mask4.argument.trim_by                                     =   0.4
 mask4.argument.img_format                                  =   fits
-=======
 mask4.argument.adaptive_thresh                             =   200
-mask4.argument.trim_by                                     =   0.2
-mask4.argument.img_format                                  =   casa
->>>>>>> 3c2de027
 mask4.argument.threshold_format                            =   str_with_units
 mask4.argument.use_adaptive_threshold                      =   {{ use_selfcal_adaptive_threshold }}
 
