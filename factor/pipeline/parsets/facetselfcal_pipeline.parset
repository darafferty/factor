pipeline.steps = [update_mapfile_hosts, create_ms_map, create_msmulti_map, create_parmdb_map, create_full_skymodels_map, make_facet_skymodels_all, make_sourcedb_all_facet_sources, expand_sourcedb_all_facet_sources, make_facet_skymodels_cal, make_sourcedb_cal_facet_sources, expand_sourcedb_cal_facet_sources, shift_empty, {% if not is_patch %} predict_all_model_data, add_all_facet_sources, {% endif %} add_imaging_cols_empty, shift_cal, {% if transfer_nearest_solutions %}expand_merged_parmdb_map_transfer, apply_dir_dep_fast_transfer, apply_dir_dep_slow_transfer, {% else %}apply_dir_indep, {% endif %}create_compressed_mapfile_data, sort_into_Groups, sort_into_Groups_maps, concat_data, make_concat_corr_mapfile, concat_corr, {% if pre_average %} regroup_shift_cal, regroup_parmdb, pre_average, make_blavg_data_mapfile, concat_blavg_data, {% endif %} copy_column1, {% if pre_average %} copy_column2, copy_column3, {% endif %} add_imaging_cols, concat_data_compressed_mapfile, concat_chunks, {% if not transfer_nearest_solutions %} average0, create_compressed_mapfile0, concat0, casa_image01, adjust_casa_mapfile0, mask0, casa_image02, create_model0_map, casa_ft0, switch_weights_col1, solve_phaseonly1, switch_weights_col2, apply_phaseonly1, average1, create_compressed_mapfile1, concat1, casa_image11, adjust_casa_mapfile1, mask1, casa_image12, create_model1_map, casa_ft1, switch_weights_col3, solve_phaseonly2, switch_weights_col4, apply_phaseonly2, {% endif %} average2, create_compressed_mapfile2, concat2, casa_image21, adjust_casa_mapfile2, mask2, casa_image22, create_model2_map, casa_ft2, switch_weights_col5, solve_ampphase11, switch_weights_col6, apply_ampphase11, solve_ampphase12, merge_amp_parmdbs1, smooth_amp1, expand_smoothed_amp1_parmdb_map, apply_amp1, average3, create_compressed_mapfile3, concat3, casa_image31, adjust_casa_mapfile3, mask3, casa_image32, loop_ampcal, merge_selfcal_parmdbs, make_selfcal_plots, expand_merged_parmdb_map, {% if is_patch %} regroup_shift_empty_map_ft, concat_unaveraged_ft, create_compressed_mapfile_ft, create_model4_map, blank_model, casa_ft4, {% else %} apply_dir_dep_fast, apply_dir_dep_slow, average5, create_compressed_mapfile5, sort_average5, sort_average5_maps, concat_averaged, concat_averaged_compressed_map, {% block full_image_steps %} premask, wsclean_image_full1, create_imagebase_map, adjust_wsclean_mapfile1, mask5, wsclean_image_full2, create_model4_map, adjust_wsclean_mapfile2, regroup_shift_empty_map, create_expanded_model_mapfile, wsclean_ft, {% endblock full_image_steps %} {% endif %} corrupt_final_model, subtract_initial_final, shift_diff_model_to_field, create_middle_band_mapfile, create_middle_model_mapfile, subtract_single, average_pre, average_post, average_pre_compressed_map, wsclean_pre, average_post_compressed_map, wsclean_post, verify_subtract]

pipeline.pluginpath                                        =   {{ pipeline_dir }}/plugins

update_mapfile_hosts.control.kind                          =   plugin
update_mapfile_hosts.control.type                          =   updateHosts
update_mapfile_hosts.control.mapfile_dir                   =   input.output.mapfile_dir
update_mapfile_hosts.control.hosts                         =   {{ hosts }}

# create a mapfile with all single MSs from supplied list, length = nfiles
create_ms_map.control.kind                                 =   plugin
create_ms_map.control.type                                 =   addListMapfile
create_ms_map.control.hosts                                =   {{ hosts }}
create_ms_map.control.files                                =   {{ ms_files_single }}
create_ms_map.control.mapfile_dir                          =   input.output.mapfile_dir
create_ms_map.control.filename                             =   input_files_single.mapfile

# create a multi-mapfile with the groups of MSs from supplied list, length = nbands
create_msmulti_map.control.kind                            =   plugin
create_msmulti_map.control.type                            =   addListMultiMapfile
create_msmulti_map.control.hosts                           =   {{ hosts }}
create_msmulti_map.control.files                           =   {{ ms_files_grouped }}
create_msmulti_map.control.mapfile_dir                     =   input.output.mapfile_dir
create_msmulti_map.control.filename                        =   input_files_grouped.mapfile

# create a mapfile with the direction-independent parmDBs from supplied list, length = nfiles
create_parmdb_map.control.kind                             =   plugin
create_parmdb_map.control.type                             =   addListMapfile
create_parmdb_map.control.hosts                            =   {{ hosts }}
create_parmdb_map.control.files                            =   {{ dir_indep_parmDBs }}
create_parmdb_map.control.mapfile_dir                      =   input.output.mapfile_dir
create_parmdb_map.control.filename                         =   dir_indep_instrument_parmdbs.mapfile

# create a mapfile with the current skymodels from supplied list, length = nbands
create_full_skymodels_map.control.kind                     =   plugin
create_full_skymodels_map.control.type                     =   addListMapfile
create_full_skymodels_map.control.hosts                    =   {{ hosts }}
create_full_skymodels_map.control.files                    =   {{ skymodels }}
create_full_skymodels_map.control.mapfile_dir              =   input.output.mapfile_dir
create_full_skymodels_map.control.filename                 =   full_skymodels.mapfile

# extract the skymodel for this facet from global skymodel, length = nbands
make_facet_skymodels_all.control.type                      =   make_facet_skymodel
make_facet_skymodels_all.control.mapfile_in                =   create_full_skymodels_map.output.mapfile
make_facet_skymodels_all.control.inputkey                  =   fullmodelfile
make_facet_skymodels_all.control.outputkey                 =   outfile
make_facet_skymodels_all.argument.flags                    =   [fullmodelfile,outfile,{{ vertices_file }}]
make_facet_skymodels_all.argument.cal_only                 =   False

# convert the facet skymodel into a sourcedb, length = nbands
make_sourcedb_all_facet_sources.control.type               =   make_sourcedb
make_sourcedb_all_facet_sources.control.opts.mapfile_in    =   make_facet_skymodels_all.output.mapfile
make_sourcedb_all_facet_sources.control.opts.inputkey      =   in
make_sourcedb_all_facet_sources.argument.format            =   <
make_sourcedb_all_facet_sources.argument.outtype           =   blob

# expand the sourcedb mapfile so that there is one entry for every file, length = nfiles
expand_sourcedb_all_facet_sources.control.kind             =   plugin
expand_sourcedb_all_facet_sources.control.type             =   mapfileSingleToGroup
expand_sourcedb_all_facet_sources.control.mapfile_in       =   make_sourcedb_all_facet_sources.output.mapfile
expand_sourcedb_all_facet_sources.control.mapfile_groups   =   create_msmulti_map.output.mapfile
expand_sourcedb_all_facet_sources.control.mapfile_dir      =   input.output.mapfile_dir
expand_sourcedb_all_facet_sources.control.filename         =   expand_sourcedb_all_facet_sources.mapfile

# extract the skymodel for the calibrator of this facet from global skymodel, length = nbands
make_facet_skymodels_cal.control.type                      =   make_facet_skymodel
make_facet_skymodels_cal.control.mapfile_in                =   create_full_skymodels_map.output.mapfile
make_facet_skymodels_cal.control.inputkey                  =   fullmodelfile
make_facet_skymodels_cal.control.outputkey                 =   outfile
make_facet_skymodels_cal.argument.flags                    =   [fullmodelfile,outfile,{{ vertices_file }}]
make_facet_skymodels_cal.argument.cal_only                 =   True

# convert the facet skymodel into a sourcedb, length = nbands
make_sourcedb_cal_facet_sources.control.type               =   make_sourcedb
make_sourcedb_cal_facet_sources.control.opts.mapfile_in    =   make_facet_skymodels_cal.output.mapfile
make_sourcedb_cal_facet_sources.control.opts.inputkey      =   in
make_sourcedb_cal_facet_sources.argument.format            =   <
make_sourcedb_cal_facet_sources.argument.outtype           =   blob

# expand the sourcedb mapfile so that there is one entry for every file, length = nfiles
expand_sourcedb_cal_facet_sources.control.kind             =   plugin
expand_sourcedb_cal_facet_sources.control.type             =   mapfileSingleToGroup
expand_sourcedb_cal_facet_sources.control.mapfile_in       =   make_sourcedb_cal_facet_sources.output.mapfile
expand_sourcedb_cal_facet_sources.control.mapfile_groups   =   create_msmulti_map.output.mapfile
expand_sourcedb_cal_facet_sources.control.mapfile_dir      =   input.output.mapfile_dir
expand_sourcedb_cal_facet_sources.control.filename         =   expand_sourcedb_cal_facet_sources.mapfile

# shift full-res data to facet position, length = nfiles
shift_empty.control.type                                   =   dppp
shift_empty.control.opts.mapfile_in                        =   create_ms_map.output.mapfile
shift_empty.control.opts.inputkey                          =   msin
shift_empty.argument.numthreads                            =   {{ max_cpus_per_band }}
shift_empty.argument.msin.datacolumn                       =   {{ subtracted_data_colname }}
shift_empty.argument.msout.overwrite                       =   True
shift_empty.argument.msout.writefullresflag                =   False
shift_empty.argument.local_scratch_dir                     =   {{ local_dir }}
shift_empty.argument.steps                                 =   [shift]
shift_empty.argument.shift.type                            =   phaseshifter
shift_empty.argument.shift.phasecenter                     =   [{{ facet_ra }}deg, {{ facet_dec }}deg]

{% if not is_patch %}
# predict the skymodel data for the full facet into the phase-shifted measurement sets, length = nfiles
predict_all_model_data.control.type                        =   dppp
predict_all_model_data.control.opts.mapfiles_in            =   [shift_empty.output.mapfile,expand_sourcedb_all_facet_sources.output.mapfile,create_parmdb_map.output.mapfile]
predict_all_model_data.control.opts.inputkeys              =   [msin,sourcedb,parmdb]
predict_all_model_data.argument.numthreads                 =   {{ max_cpus_per_band }}
predict_all_model_data.argument.msout.overwrite            =   True
predict_all_model_data.argument.msout.writefullresflag     =   False
predict_all_model_data.argument.local_scratch_dir          =   {{ local_dir }}
predict_all_model_data.argument.steps                      =   [pred]
predict_all_model_data.argument.pred.type                  =   predict
predict_all_model_data.argument.pred.sourcedb              =   sourcedb
predict_all_model_data.argument.pred.operation             =   replace
predict_all_model_data.argument.pred.applycal.parmdb       =   parmdb
predict_all_model_data.argument.pred.applycal.timeslotsperparmupdate = {{ timeSlotsPerParmUpdate }}

# add predicted facet data to phase-shifted empty data, length = nfiles
add_all_facet_sources.control.type                         =   add_subtract_columns
add_all_facet_sources.control.opts.mapfiles_in             =   [shift_empty.output.mapfile,predict_all_model_data.output.mapfile]
add_all_facet_sources.control.opts.inputkeys               =   [file1,file2]
add_all_facet_sources.argument.flags                       =   [file1,file2,DATA,DATA,FACET_DATA_ALL,add]
{% endif %}

# add the imaging columns to the phase-shifted data, length = nfiles
add_imaging_cols_empty.control.type                        =   add_imaging_columns
add_imaging_cols_empty.control.mapfile_in                  =   shift_empty.output.mapfile
add_imaging_cols_empty.control.inputkey                    =   msfile
add_imaging_cols_empty.argument.flags                      =   [msfile]

# shift full-res data to calibrator position and average in frequency, length = nfiles
shift_cal.control.type                                     =   dppp
shift_cal.control.opts.mapfiles_in                         =   [create_ms_map.output.mapfile,expand_sourcedb_cal_facet_sources.output.mapfile,create_parmdb_map.output.mapfile]
shift_cal.control.opts.inputkeys                           =   [msin,sourcedb,parmdb]
shift_cal.argument.numthreads                              =   {{ max_cpus_per_band }}
shift_cal.argument.msin.datacolumn                         =   {{ subtracted_data_colname }}
shift_cal.argument.msout.overwrite                         =   True
shift_cal.argument.msout.writefullresflag                  =   False
shift_cal.argument.local_scratch_dir                       =   {{ local_dir }}
shift_cal.argument.steps                                   =   [shift,add,avg]
shift_cal.argument.shift.type                              =   phaseshifter
shift_cal.argument.shift.phasecenter                       =   [{{ ra }}deg, {{ dec }}deg]
shift_cal.argument.add.type                                =   predict
shift_cal.argument.add.sourcedb                            =   sourcedb
shift_cal.argument.add.operation                           =   add
shift_cal.argument.add.applycal.parmdb                     =   parmdb
shift_cal.argument.add.applycal.timeslotsperparmupdate = {{ timeSlotsPerParmUpdate }}
shift_cal.argument.avg.type                                =   squash
shift_cal.argument.avg.freqstep                            =   {{ facetselfcal_freqstep }}
shift_cal.argument.avg.timestep                            =   1

{% if transfer_nearest_solutions %}
# expand mapfile of the dir-dependent parmDB to all files, length = nfiles
expand_merged_parmdb_map_transfer.control.kind             =   plugin
expand_merged_parmdb_map_transfer.control.type             =   expandMapfile
expand_merged_parmdb_map_transfer.control.mapfile_in       =   {{ dir_dep_parmdb_mapfile }}
expand_merged_parmdb_map_transfer.control.mapfile_to_match =   create_ms_map.output.mapfile
expand_merged_parmdb_map_transfer.control.mapfile_dir      =   input.output.mapfile_dir
expand_merged_parmdb_map_transfer.control.filename         =   expand_merged_parmdbs_transfer.mapfile

# apply the fast part of the dir-dependent gain solutions to the calibrator (+residual) data, length = nfiles
apply_dir_dep_fast_transfer.control.type                   =   calibrate-stand-alone_new
apply_dir_dep_fast_transfer.control.mapfiles_in            =   [shift_cal.output.mapfile,expand_merged_parmdb_map_transfer.output.mapfile]
apply_dir_dep_fast_transfer.control.inputkeys              =   [inputms,inputparmdb]
apply_dir_dep_fast_transfer.argument.observation           =   inputms
apply_dir_dep_fast_transfer.argument.parset                =   {{ parset_dir }}//facet_dirdep_apply_fast.parset
apply_dir_dep_fast_transfer.argument.catalog               =   {{ skymodel_dir }}/empty.skymodel
apply_dir_dep_fast_transfer.argument.parmdb                =   inputparmdb
apply_dir_dep_fast_transfer.argument.replace-sourcedb      =   True
apply_dir_dep_fast_transfer.argument.replace-parmdb        =   True
apply_dir_dep_fast_transfer.argument.Strategy.InputColumn  =   DATA

# apply the slow part of the dir-dependent gain solutions to the calibrator (+residual) data, length = nfiles
apply_dir_dep_slow_transfer.control.type                   =   calibrate-stand-alone_new
apply_dir_dep_slow_transfer.control.mapfiles_in            =   [shift_cal.output.mapfile,expand_merged_parmdb_map_transfer.output.mapfile]
apply_dir_dep_slow_transfer.control.inputkeys              =   [inputms,inputparmdb]
apply_dir_dep_slow_transfer.argument.observation           =   inputms
apply_dir_dep_slow_transfer.argument.parset                =   {{ parset_dir }}//facet_dirdep_apply_slow.parset
apply_dir_dep_slow_transfer.argument.catalog               =   {{ skymodel_dir }}/empty.skymodel
apply_dir_dep_slow_transfer.argument.parmdb                =   inputparmdb
apply_dir_dep_slow_transfer.argument.replace-sourcedb      =   True
apply_dir_dep_slow_transfer.argument.replace-parmdb        =   True
{% else %}
# correct calibrator (+residual) data, length = nfiles
apply_dir_indep.control.type                               =   calibrate-stand-alone_new
apply_dir_indep.argument.observation                       =   shift_cal.output.mapfile
apply_dir_indep.argument.parset                            =   {{ parset_dir }}/facet_dirindep_apply.parset
apply_dir_indep.argument.catalog                           =   {{ skymodel_dir }}/empty.skymodel
apply_dir_indep.argument.parmdb                            =   create_parmdb_map.output.mapfile
apply_dir_indep.argument.replace-sourcedb                  =   True
apply_dir_indep.argument.replace-parmdb                    =   True
apply_dir_indep.argument.no-columns                        =   True
{% endif %}

# compress mapfile so that all files are in one group, length = 1
create_compressed_mapfile_data.control.kind                =   plugin
create_compressed_mapfile_data.control.type                =   compressMapfile
create_compressed_mapfile_data.control.mapfile_in          =   shift_cal.output.mapfile
create_compressed_mapfile_data.control.mapfile_dir         =   input.output.mapfile_dir
create_compressed_mapfile_data.control.filename            =   concat_input.mapfile

# sort compressed mapfile so that there is one group per timestamp, length = ntimes
sort_into_Groups.control.type                              =   sort_times_into_freqGroups
sort_into_Groups.argument.flags                            =   [create_compressed_mapfile_data.output.mapfile]
sort_into_Groups.argument.filename                         =   sorted_groups.mapfile
sort_into_Groups.argument.mapfile_dir                      =   input.output.mapfile_dir
sort_into_Groups.argument.hosts                            =   {{ hosts }}
sort_into_Groups.argument.stepname                         =   sort_into_Groups

# convert the output of sort_into_Groups into usable mapfiles, len = 1 / ntimes
sort_into_Groups_maps.control.kind                         =   plugin
sort_into_Groups_maps.control.type                         =   mapfilenamesFromMapfiles
sort_into_Groups_maps.control.mapfile_groupmap             =   sort_into_Groups.output.groupmapfile.mapfile
sort_into_Groups_maps.control.mapfile_filesmap             =   sort_into_Groups.output.mapfile.mapfile

# concat data in frequency, length = ntimes 
concat_data.control.type                                   =   dppp
concat_data.control.mapfile_out                            =   sort_into_Groups_maps.output.groupmap
concat_data.control.mapfile_in                             =   sort_into_Groups_maps.output.filesmap
concat_data.control.inputkey                               =   msin
concat_data.argument.numthreads                            =   {{ max_cpus_per_node }}
concat_data.argument.msin.datacolumn                       =   DATA
concat_data.argument.msin.missingdata                      =   True
concat_data.argument.msin.orderms                          =   False
concat_data.argument.msout.overwrite                       =   True
concat_data.argument.msout.writefullresflag                =   False
concat_data.argument.local_scratch_dir                     =   {{ local_dir }}
concat_data.argument.steps                                 =   []

# make mapfile for concatenated corrected data, length = ntimes
make_concat_corr_mapfile.control.kind                      =  plugin
make_concat_corr_mapfile.control.type                      =  createMapfile
make_concat_corr_mapfile.control.method                    =  add_suffix_to_file
make_concat_corr_mapfile.control.mapfile_in                =  sort_into_Groups_maps.output.groupmap
make_concat_corr_mapfile.control.add_suffix_to_file        =  "_corrdata.ms"     
make_concat_corr_mapfile.control.mapfile_dir               =  input.output.mapfile_dir
make_concat_corr_mapfile.control.filename                  =  make_concat_corr.mapfile

# concat corrected data in frequency, length = ntimes 
concat_corr.control.type                                   =   dppp
concat_corr.control.mapfile_out                            =   make_concat_corr_mapfile.output.mapfile
concat_corr.control.mapfile_in                             =   sort_into_Groups_maps.output.filesmap
concat_corr.control.inputkey                               =   msin
concat_corr.argument.numthreads                            =   {{ max_cpus_per_node }}
concat_corr.argument.msin.datacolumn                       =   CORRECTED_DATA
concat_corr.argument.msin.missingdata                      =   True
concat_corr.argument.msin.orderms                          =   False
concat_corr.argument.msout.overwrite                       =   True
concat_corr.argument.msout.writefullresflag                =   False
concat_corr.argument.local_scratch_dir                     =   {{ local_dir }}
concat_corr.argument.steps                                 =   []

{% if pre_average %}
# re-group shift_cal mapfile to have one group per band, length = nbands
regroup_shift_cal.control.kind                             =   plugin
regroup_shift_cal.control.type                             =   reGroupMapfile
regroup_shift_cal.control.mapfile_in                       =   shift_cal.output.mapfile
regroup_shift_cal.control.mapfile_groups                   =   create_msmulti_map.output.mapfile
regroup_shift_cal.control.mapfile_dir                      =   input.output.mapfile_dir
regroup_shift_cal.control.filename                         =   re_grouped_shift_cal.mapfile

# re-group dir-independent parmdb mapfile to have one group per band, length = nbands
regroup_parmdb.control.kind                                =   plugin
regroup_parmdb.control.type                                =   reGroupMapfile
regroup_parmdb.control.mapfile_in                          =   shift_cal.output.mapfile
regroup_parmdb.control.mapfile_groups                      =   create_msmulti_map.output.mapfile
regroup_parmdb.control.mapfile_dir                         =   input.output.mapfile_dir
regroup_parmdb.control.filename                            =   re_grouped_parmdb.mapfile

# Do the baseline-dependent preaveraging. This must be done after concatenation  // length = nbands
# of DATA and CORRECTED_DATA in the previous two steps so that we can safely
# overwrite the WEIGHT_SPECTRUM column
pre_average.control.type                                   =   pre_average
pre_average.control.mapfiles_in                            =   [regroup_shift_cal.output.mapfile,regroup_parmdb.output.mapfile]
pre_average.control.inputkeys                              =   [datafiles,parmdbs]
pre_average.argument.flags                                 =   [datafiles,parmdbs,DATA,BLAVG_DATA,{{ target_rms_rad }}]

# make mapfile for concatenated corrected data, length = ntimes
make_blavg_data_mapfile.control.kind                       =  plugin
make_blavg_data_mapfile.control.type                       =  createMapfile
make_blavg_data_mapfile.control.method                     =  add_suffix_to_file
make_blavg_data_mapfile.control.mapfile_in                 =  sort_into_Groups_maps.output.groupmap
make_blavg_data_mapfile.control.add_suffix_to_file         =  "_blavg.ms"     
make_blavg_data_mapfile.control.mapfile_dir                =  input.output.mapfile_dir
make_blavg_data_mapfile.control.filename                   =  make_blavg_data.mapfile

# Concat the preaveraged data (and weights), length = ntimes
concat_blavg_data.control.type                             =   dppp
concat_blavg_data.control.mapfile_out                      =   make_blavg_data_mapfile.output.mapfile
concat_blavg_data.control.mapfile_in                       =   sort_into_Groups_maps.output.filesmap
concat_blavg_data.control.inputkey                         =   msin
concat_blavg_data.argument.numthreads                      =   {{ max_cpus_per_node }}
concat_blavg_data.argument.msin.datacolumn                 =   BLAVG_DATA
concat_blavg_data.argument.msin.missingdata                =   True
concat_blavg_data.argument.msin.orderms                    =   False
concat_blavg_data.argument.msout.overwrite                 =   True
concat_blavg_data.argument.msout.writefullresflag          =   False
concat_blavg_data.argument.local_scratch_dir               =   {{ local_dir }}
concat_blavg_data.argument.steps                           =   []
{% endif %}

# Copy all the columns needed for selfcal to the concatenated datasets:
# Copy CORRECTED_DATA, length = ntimes
copy_column1.control.type                                  =   copy_column
copy_column1.control.mapfiles_in                           =   [concat_corr.output.mapfile,concat_data.output.mapfile]
copy_column1.control.inputkeys                             =   [corrdatafile,datafile]
copy_column1.argument.flags                                =   [corrdatafile,datafile,DATA,CORRECTED_DATA]

{% if pre_average %}
# Copy BLAVG_DATA, length = ntimes
copy_column2.control.type                                  =   copy_column
copy_column2.control.mapfiles_in                           =   [concat_blavg_data.output.mapfile,concat_data.output.mapfile]
copy_column2.control.inputkeys                             =   [blavgfile,datafile]
copy_column2.argument.flags                                =   [blavgfile,datafile,DATA,BLAVG_DATA]

# Copy BLAVG_WEIGHT_SPECTRUM, length = ntimes
copy_column3.control.type                                  =   copy_column
copy_column3.control.mapfiles_in                           =   [concat_blavg_data.output.mapfile,concat_data.output.mapfile]
copy_column3.control.inputkeys                             =   [blavgfile,datafile]
copy_column3.argument.flags                                =   [blavgfile,datafile,WEIGHT_SPECTRUM,{{ blavg_weight_column }}]
{% endif %}

# add imaging columns to concatenated data MSs, length = ntimes
add_imaging_cols.control.type                              =   add_imaging_columns
add_imaging_cols.control.mapfile_in                        =   concat_data.output.mapfile
add_imaging_cols.control.inputkey                          =   msfile
add_imaging_cols.argument.flags                            =   [msfile]

# make compressed mapfile for concatenated data MSs, length = 1
concat_data_compressed_mapfile.control.kind                =   plugin
concat_data_compressed_mapfile.control.type                =   compressMapfile
concat_data_compressed_mapfile.control.mapfile_in          =   concat_data.output.mapfile
concat_data_compressed_mapfile.control.mapfile_dir         =   input.output.mapfile_dir
concat_data_compressed_mapfile.control.filename            =   concat_chunks_input.mapfile

# virtual concat of time-steps, length = 1
concat_chunks.control.type                                 =   virtual_concat
concat_chunks.control.mapfile_in                           =   concat_data_compressed_mapfile.output.mapfile
concat_chunks.control.inputkey                             =   msfiles
concat_chunks.control.outputkey                            =   msconcat
concat_chunks.argument.flags                               =   [msfiles,msconcat]

########## start of first round of selfcal

{% if not transfer_nearest_solutions %}
# average concatenated data, length = ntimes
average0.control.type                                      =   dppp
average0.control.mapfile_in                                =   concat_data.output.mapfile
average0.control.inputkey                                  =   msin
average0.argument.numthreads                               =   {{ max_cpus_per_chunk }}
average0.argument.msin.datacolumn                          =   CORRECTED_DATA
average0.argument.msout.overwrite                          =   True
average0.argument.msout.writefullresflag                   =   False
average0.argument.local_scratch_dir                        =   {{ local_dir }}
average0.argument.steps                                    =   [avg]
average0.argument.avg.type                                 =   squash
average0.argument.avg.freqstep                             =   1
average0.argument.avg.timestep                             =   {{ facetselfcal_timestep }}

# make compressed mapfile for averaged data MSs, length = 1
create_compressed_mapfile0.control.kind                    =   plugin
create_compressed_mapfile0.control.type                    =   compressMapfile
create_compressed_mapfile0.control.mapfile_in              =   average0.output.mapfile
create_compressed_mapfile0.control.mapfile_dir             =   input.output.mapfile_dir
create_compressed_mapfile0.control.filename                =   concat0_input.mapfile

# virtual concat of averaged time-steps, length = 1
concat0.control.type                                       =   virtual_concat
concat0.control.mapfile_in                                 =   create_compressed_mapfile0.output.mapfile
concat0.control.inputkey                                   =   msfiles
concat0.control.outputkey                                  =   msconcat
concat0.argument.flags                                     =   [msfiles,msconcat]

# image the virtual concatenated data with casa, length = 1
casa_image01.control.type                                  =   casa_clean
casa_image01.control.mapfile_in                            =   concat0.output.mapfile
casa_image01.control.inputkey                              =   clean.vis
casa_image01.control.outputkey                             =   clean.imagename
casa_image01.control.arguments                             =   [--nologger,--nogui,-c]
casa_image01.argument.clean.wprojplanes                    =   {{ cal_wplanes }}
casa_image01.argument.clean.uvrange                        =   '>80lambda'
casa_image01.argument.clean.nterms                         =   {{ nterms }}
casa_image01.argument.clean.niter                          =   1000
casa_image01.argument.clean.threshold                      =   '0mJy'
casa_image01.argument.clean.imsize                         =   [{{ cal_imsize }}, {{ cal_imsize }}]
casa_image01.argument.clean.cell                           =   ['1.5arcsec', '1.5arcsec']
casa_image01.argument.clean.robust                         =   -0.25
casa_image01.argument.clean.multiscale                     =   [0, 3, 7, 25, 60, 150]
casa_image01.argument.clean.selectdata                     =   True
casa_image01.argument.clean.gridmode                       =   'widefield'
casa_image01.argument.clean.interactive                    =   False
casa_image01.argument.clean.mode                           =   'mfs'
casa_image01.argument.clean.gain                           =   0.1
casa_image01.argument.clean.psfmode                        =   'clark'
casa_image01.argument.clean.imagermode                     =   'csclean'
casa_image01.argument.clean.ftmachine                      =   'mosaic'
casa_image01.argument.clean.mosweight                      =   False
casa_image01.argument.clean.scaletype                      =   'SAULT'
casa_image01.argument.clean.weighting                      =   'briggs'
casa_image01.argument.clean.uvtaper                        =   False
casa_image01.argument.clean.pbcor                          =   False
casa_image01.argument.clean.minpb                          =   0.2
casa_image01.argument.clean.npixels                        =   0
casa_image01.argument.clean.npercycle                      =   100
casa_image01.argument.clean.cyclefactor                    =   2.5
casa_image01.argument.clean.cyclespeedup                   =   -1
casa_image01.argument.clean.chaniter                       =   False
casa_image01.argument.clean.flatnoise                      =   True
casa_image01.argument.clean.allowchunk                     =   False
casa_image01.argument.clean.mask                           =   {{ region_selfcal }}

# fiddle with the casa mapfiles, length = 1
adjust_casa_mapfile0.control.kind                          =   plugin
adjust_casa_mapfile0.control.type                          =   appendMapfile
adjust_casa_mapfile0.control.mapfile_in                    =   casa_image01.output.casa_image01.image.mapfile
adjust_casa_mapfile0.control.append                        =   {{ casa_suffix }}
adjust_casa_mapfile0.control.mapfile_dir                   =   input.output.mapfile_dir
adjust_casa_mapfile0.control.filename                      =   mask0_input.mapfile

# generate a clean-mask from first image, length = 1
mask0.control.type                                         =   make_clean_mask
mask0.control.mapfile_in                                   =   adjust_casa_mapfile0.output.mapfile
mask0.control.inputkey                                     =   imagefile
mask0.control.outputkey                                    =   maskfile
mask0.argument.flags                                       =   [imagefile,maskfile]
mask0.argument.region_file                                 =   {{ region_selfcal }}
mask0.argument.threshpix                                   =   10
mask0.argument.threshisl                                   =   6
mask0.argument.iterate_threshold                           =   True
mask0.argument.atrous_do                                   =   {{ atrous_do }}
mask0.argument.rmsbox                                      =   (80,20)
mask0.argument.adaptive_rmsbox                             =   True
mask1.argument.trim_by                                     =   0.2
mask0.argument.img_format                                  =   casa
mask0.argument.threshold_format                            =   str_with_units

# image the virtual concatenated data again with casa and mask, length = 1
casa_image02.control.type                                  =   casa_clean
casa_image02.control.mapfiles_in                           =   [concat0.output.mapfile,mask0.output.mapfile]
casa_image02.control.inputkeys                             =   [clean.vis,clean.mask]
casa_image02.control.outputkey                             =   clean.imagename
casa_image02.control.arguments                             =   [--nologger,--nogui,-c]
casa_image02.argument.clean.wprojplanes                    =   {{ cal_wplanes }}
casa_image02.argument.clean.uvrange                        =   '>80lambda'
casa_image02.argument.clean.nterms                         =   {{ nterms }}
casa_image02.argument.clean.niter                          =   1000
casa_image02.argument.clean.imsize                         =   [{{ cal_imsize }}, {{ cal_imsize }}]
casa_image02.argument.clean.cell                           =   ['1.5arcsec', '1.5arcsec']
casa_image02.argument.clean.robust                         =   -0.25
casa_image02.argument.clean.multiscale                     =   [0, 3, 7, 25, 60, 150]
casa_image02.argument.clean.selectdata                     =   True
casa_image02.argument.clean.gridmode                       =   'widefield'
casa_image02.argument.clean.interactive                    =   False
casa_image02.argument.clean.mode                           =   'mfs'
casa_image02.argument.clean.gain                           =   0.1
casa_image02.argument.clean.psfmode                        =   'clark'
casa_image02.argument.clean.imagermode                     =   'csclean'
casa_image02.argument.clean.ftmachine                      =   'mosaic'
casa_image02.argument.clean.mosweight                      =   False
casa_image02.argument.clean.scaletype                      =   'SAULT'
casa_image02.argument.clean.weighting                      =   'briggs'
casa_image02.argument.clean.uvtaper                        =   False
casa_image02.argument.clean.pbcor                          =   False
casa_image02.argument.clean.minpb                          =   0.2
casa_image02.argument.clean.npixels                        =   0
casa_image02.argument.clean.npercycle                      =   100
casa_image02.argument.clean.cyclefactor                    =   2.5
casa_image02.argument.clean.cyclespeedup                   =   -1
casa_image02.argument.clean.chaniter                       =   False
casa_image02.argument.clean.flatnoise                      =   True
casa_image02.argument.clean.allowchunk                     =   False

# create a mapfile with the model image, length = 1
create_model0_map.control.kind                             =   plugin
create_model0_map.control.type                             =   trimMapfile
create_model0_map.control.mapfile_in                       =   casa_image02.output.casa_image02.model.mapfile
create_model0_map.control.trim                             =   .model
create_model0_map.control.mapfile_dir                      =   input.output.mapfile_dir
create_model0_map.control.filename                         =   model0_rootnames.mapfile

# make model visibilities on the virtual-concatenated MS, length = 1
# will be written into the MSs that are concatenated in freq but not time
casa_ft0.control.type                                      =   casa
casa_ft0.control.mapfiles_in                               =   [concat_chunks.output.mapfile,create_model0_map.output.mapfile]
casa_ft0.control.inputkeys                                 =   [inputms,modelimg]
casa_ft0.control.arguments                                 =   [--nologger,--nogui,-c,{{ script_dir }}/do_ft.py,inputms,modelimg,{{ nterms }},{{ cal_wplanes }},{{ script_dir }}/ftw.xml,{{ script_dir }}/task_ftw.py]

# switch "normal" weights with block-average weigthts, length = ntimes
switch_weights_col1.control.type                           =   switch_columns
switch_weights_col1.control.mapfile_in                     =   concat_data.output.mapfile
switch_weights_col1.control.inputkey                       =   msfiles
switch_weights_col1.argument.flags                         =   [msfiles,WEIGHT_SPECTRUM,{{ blavg_weight_column }}]

# run BBS with model column on freq-concatenated files, length = ntimes
solve_phaseonly1.control.type                              =   calibrate-stand-alone_new
solve_phaseonly1.argument.observation                      =   concat_data.output.mapfile
solve_phaseonly1.argument.parset                           =   {{ initial_selfcal_parset }}
solve_phaseonly1.argument.catalog                          =   {{ initial_selfcal_skymodel }}
solve_phaseonly1.argument.replace-sourcedb                 =   True
solve_phaseonly1.argument.replace-parmdb                   =   True
solve_phaseonly1.argument.Strategy.InputColumn             =   {{ data_column }}
solve_phaseonly1.argument.Step.solve.Solve.CellSize.Time   =   {{ solint_time_p }}
solve_phaseonly1.argument.Step.solve.Solve.CellSize.Freq   =   {{ solint_freq_p }}

# switch the weights back, length = ntimes
switch_weights_col2.control.type                           =   switch_columns
switch_weights_col2.control.mapfile_in                     =   concat_data.output.mapfile
switch_weights_col2.control.inputkey                       =   msfiles
switch_weights_col2.argument.flags                         =   [msfiles,WEIGHT_SPECTRUM,{{ blavg_weight_column }}]

# apply the solutions from the previous BBS-run, length = ntimes
apply_phaseonly1.control.type                              =   calibrate-stand-alone_new
apply_phaseonly1.argument.observation                      =   concat_data.output.mapfile
apply_phaseonly1.argument.parset                           =   {{ parset_dir }}/facet_dirdep_phaseonly_apply.parset
apply_phaseonly1.argument.catalog                          =   {{ skymodel_dir }}/empty.skymodel

########## end of first round of selfcal
########## start of second round of selfcal

# average the output pf the previous BBS step, length = ntimes
average1.control.type                                      =   dppp
average1.control.mapfile_in                                =   concat_data.output.mapfile
average1.control.inputkey                                  =   msin
average1.argument.numthreads                               =   {{ max_cpus_per_chunk }}
average1.argument.msin.datacolumn                          =   CORRECTED_DATA
average1.argument.msout.overwrite                          =   True
average1.argument.msout.writefullresflag                   =   False
average1.argument.local_scratch_dir                        =   {{ local_dir }}
average1.argument.steps                                    =   [avg]
average1.argument.avg.type                                 =   squash
average1.argument.avg.freqstep                             =   1
average1.argument.avg.timestep                             =   {{ facetselfcal_timestep }}

# make compressed mapfile of averaged data, length = 1
create_compressed_mapfile1.control.kind                    =   plugin
create_compressed_mapfile1.control.type                    =   compressMapfile
create_compressed_mapfile1.control.mapfile_in              =   average1.output.mapfile
create_compressed_mapfile1.control.mapfile_dir             =   input.output.mapfile_dir
create_compressed_mapfile1.control.filename                =   concat1_input.mapfile

# virtual concatenate of averaged data, length = 1
concat1.control.type                                       =   virtual_concat
concat1.control.mapfile_in                                 =   create_compressed_mapfile1.output.mapfile
concat1.control.inputkey                                   =   msfiles
concat1.control.outputkey                                  =   msconcat
concat1.argument.flags                                     =   [msfiles,msconcat]

# image with casa, length = 1
casa_image11.control.type                                  =   casa_clean
casa_image11.control.mapfile_in                            =   concat1.output.mapfile
casa_image11.control.inputkey                              =   clean.vis
casa_image11.control.outputkey                             =   clean.imagename
casa_image11.control.arguments                             =   [--nologger,--nogui,-c]
casa_image11.argument.clean.wprojplanes                    =   {{ cal_wplanes }}
casa_image11.argument.clean.uvrange                        =   '>80lambda'
casa_image11.argument.clean.nterms                         =   {{ nterms }}
casa_image11.argument.clean.niter                          =   1000
casa_image11.argument.clean.threshold                      =   '0mJy'
casa_image11.argument.clean.imsize                         =   [{{ cal_imsize }}, {{ cal_imsize }}]
casa_image11.argument.clean.cell                           =   ['1.5arcsec', '1.5arcsec']
casa_image11.argument.clean.robust                         =   -0.25
casa_image11.argument.clean.multiscale                     =   [0, 3, 7, 25, 60, 150]
casa_image11.argument.clean.selectdata                     =   True
casa_image11.argument.clean.gridmode                       =   'widefield'
casa_image11.argument.clean.interactive                    =   False
casa_image11.argument.clean.mode                           =   'mfs'
casa_image11.argument.clean.gain                           =   0.1
casa_image11.argument.clean.psfmode                        =   'clark'
casa_image11.argument.clean.imagermode                     =   'csclean'
casa_image11.argument.clean.ftmachine                      =   'mosaic'
casa_image11.argument.clean.mosweight                      =   False
casa_image11.argument.clean.scaletype                      =   'SAULT'
casa_image11.argument.clean.weighting                      =   'briggs'
casa_image11.argument.clean.uvtaper                        =   False
casa_image11.argument.clean.pbcor                          =   False
casa_image11.argument.clean.minpb                          =   0.2
casa_image11.argument.clean.npixels                        =   0
casa_image11.argument.clean.npercycle                      =   100
casa_image11.argument.clean.cyclefactor                    =   2.5
casa_image11.argument.clean.cyclespeedup                   =   -1
casa_image11.argument.clean.chaniter                       =   False
casa_image11.argument.clean.flatnoise                      =   True
casa_image11.argument.clean.allowchunk                     =   False
casa_image11.argument.clean.mask                           =   {{ region_selfcal }}

# fiddle with the casa mapfiles, length = 1
adjust_casa_mapfile1.control.kind                          =   plugin
adjust_casa_mapfile1.control.type                          =   appendMapfile
adjust_casa_mapfile1.control.mapfile_in                    =   casa_image11.output.casa_image11.image.mapfile
adjust_casa_mapfile1.control.append                        =   {{ casa_suffix }}
adjust_casa_mapfile1.control.mapfile_dir                   =   input.output.mapfile_dir
adjust_casa_mapfile1.control.filename                      =   mask1_input.mapfile

# generate a clean-mask from first image, length = 1
mask1.control.type                                         =   make_clean_mask
mask1.control.mapfile_in                                   =   adjust_casa_mapfile1.output.mapfile
mask1.control.inputkey                                     =   imagefile
mask1.control.outputkey                                    =   maskfile
mask1.argument.flags                                       =   [imagefile,maskfile]
mask1.argument.region_file                                 =   {{ region_selfcal }}
mask1.argument.threshpix                                   =   15
mask1.argument.threshisl                                   =   15
mask1.argument.iterate_threshold                           =   True
mask1.argument.atrous_do                                   =   {{ atrous_do }}
mask1.argument.rmsbox                                      =   (80,20)
mask1.argument.adaptive_rmsbox                             =   True
mask1.argument.trim_by                                     =   0.2
mask1.argument.img_format                                  =   casa
mask1.argument.threshold_format                            =   str_with_units

# image the virtual concatenated data again with casa and mask, length = 1
casa_image12.control.type                                  =   casa_clean
casa_image12.control.mapfiles_in                           =   [concat1.output.mapfile,mask1.output.mapfile]
casa_image12.control.inputkeys                             =   [clean.vis,clean.mask]
casa_image12.control.outputkey                             =   clean.imagename
casa_image12.control.arguments                             =   [--nologger,--nogui,-c]
casa_image12.argument.clean.wprojplanes                    =   {{ cal_wplanes }}
casa_image12.argument.clean.uvrange                        =   '>80lambda'
casa_image12.argument.clean.nterms                         =   {{ nterms }}
casa_image12.argument.clean.niter                          =   1000
casa_image12.argument.clean.threshold                      =   '0mJy'
casa_image12.argument.clean.imsize                         =   [{{ cal_imsize }}, {{ cal_imsize }}]
casa_image12.argument.clean.cell                           =   ['1.5arcsec', '1.5arcsec']
casa_image12.argument.clean.robust                         =   -0.25
casa_image12.argument.clean.multiscale                     =   [0, 3, 7, 25, 60, 150]
casa_image12.argument.clean.selectdata                     =   True
casa_image12.argument.clean.gridmode                       =   'widefield'
casa_image12.argument.clean.interactive                    =   False
casa_image12.argument.clean.mode                           =   'mfs'
casa_image12.argument.clean.gain                           =   0.1
casa_image12.argument.clean.psfmode                        =   'clark'
casa_image12.argument.clean.imagermode                     =   'csclean'
casa_image12.argument.clean.ftmachine                      =   'mosaic'
casa_image12.argument.clean.mosweight                      =   False
casa_image12.argument.clean.scaletype                      =   'SAULT'
casa_image12.argument.clean.weighting                      =   'briggs'
casa_image12.argument.clean.uvtaper                        =   False
casa_image12.argument.clean.pbcor                          =   False
casa_image12.argument.clean.minpb                          =   0.2
casa_image12.argument.clean.npixels                        =   0
casa_image12.argument.clean.npercycle                      =   100
casa_image12.argument.clean.cyclefactor                    =   2.5
casa_image12.argument.clean.cyclespeedup                   =   -1
casa_image12.argument.clean.chaniter                       =   False
casa_image12.argument.clean.flatnoise                      =   True
casa_image12.argument.clean.allowchunk                     =   False

# create a mapfile with the model image, length = 1
create_model1_map.control.kind                             =   plugin
create_model1_map.control.type                             =   trimMapfile
create_model1_map.control.mapfile_in                       =   casa_image12.output.casa_image12.model.mapfile
create_model1_map.control.trim                             =   .model
create_model1_map.control.mapfile_dir                      =   input.output.mapfile_dir
create_model1_map.control.filename                         =   model1_rootnames.mapfile

# make model visibilities on the virtual-concatenated MS, length = 1
# will be written into the MSs that are concatenated in freq but not time
casa_ft1.control.type                                      =   casa
casa_ft1.control.mapfiles_in                               =   [concat_chunks.output.mapfile,create_model1_map.output.mapfile]
casa_ft1.control.inputkeys                                 =   [inputms,modelimg]
casa_ft1.control.arguments                                 =   [--nologger,--nogui,-c,{{ script_dir }}/do_ft.py,inputms,modelimg,{{ nterms }},{{ cal_wplanes }},{{ script_dir }}/ftw.xml,{{ script_dir }}/task_ftw.py]

# switch "normal" weights with block-average weigthts, length = ntimes
switch_weights_col3.control.type                           =   switch_columns
switch_weights_col3.control.mapfile_in                     =   concat_data.output.mapfile
switch_weights_col3.control.inputkey                       =   msfiles
switch_weights_col3.argument.flags                         =   [msfiles,WEIGHT_SPECTRUM,{{ blavg_weight_column }}]

# run BBS with model column on freq-concatenated files, length = ntimes
solve_phaseonly2.control.type                              =   calibrate-stand-alone_new
solve_phaseonly2.argument.observation                      =   concat_data.output.mapfile
solve_phaseonly2.argument.parset                           =   {{ parset_dir }}/facet_dirdep_phaseonly_solve.parset
solve_phaseonly2.argument.catalog                          =   {{ skymodel_dir }}/empty.skymodel
solve_phaseonly2.argument.replace-sourcedb                 =   True
solve_phaseonly2.argument.replace-parmdb                   =   True
solve_phaseonly2.argument.Strategy.InputColumn             =   {{ data_column }}
solve_phaseonly2.argument.Step.solve.Solve.CellSize.Time   =   {{ solint_time_p }}
solve_phaseonly2.argument.Step.solve.Solve.CellSize.Freq   =   {{ solint_freq_p }}

# switch the weigthts back, length = ntimes
switch_weights_col4.control.type                           =   switch_columns
switch_weights_col4.control.mapfile_in                     =   concat_data.output.mapfile
switch_weights_col4.control.inputkey                       =   msfiles
switch_weights_col4.argument.flags                         =   [msfiles,WEIGHT_SPECTRUM,{{ blavg_weight_column }}]

# apply the solutions from the previous BBS-run, length = ntimes
apply_phaseonly2.control.type                              =   calibrate-stand-alone_new
apply_phaseonly2.argument.observation                      =   concat_data.output.mapfile
apply_phaseonly2.argument.parset                           =   {{ parset_dir }}/facet_dirdep_phaseonly_apply.parset
apply_phaseonly2.argument.catalog                          =   {{ skymodel_dir }}/empty.skymodel
{% endif %}

########## end of second round of selfcal
########## start of third round of selfcal

# average the output pf the previous BBS step, length = ntimes
average2.control.type                                      =   dppp
average2.control.mapfile_in                                =   concat_data.output.mapfile
average2.control.inputkey                                  =   msin
average2.argument.numthreads                               =   {{ max_cpus_per_chunk }}
average2.argument.msin.datacolumn                          =   CORRECTED_DATA
average2.argument.msout.overwrite                          =   True
average2.argument.msout.writefullresflag                   =   False
average2.argument.local_scratch_dir                        =   {{ local_dir }}
average2.argument.steps                                    =   [avg]
average2.argument.avg.type                                 =   squash
average2.argument.avg.freqstep                             =   1
average2.argument.avg.timestep                             =   {{ facetselfcal_timestep }}

# make compressed mapfile of averaged data, length = 1
create_compressed_mapfile2.control.kind                    =   plugin
create_compressed_mapfile2.control.type                    =   compressMapfile
create_compressed_mapfile2.control.mapfile_in              =   average2.output.mapfile
create_compressed_mapfile2.control.mapfile_dir             =   input.output.mapfile_dir
create_compressed_mapfile2.control.filename                =   concat2_input.mapfile

# virtual concatenate of averaged data, length = 1
concat2.control.type                                       =   virtual_concat
concat2.control.mapfile_in                                 =   create_compressed_mapfile2.output.mapfile
concat2.control.inputkey                                   =   msfiles
concat2.control.outputkey                                  =   msconcat
concat2.argument.flags                                     =   [msfiles,msconcat]

# image with casa, length = 1
casa_image21.control.type                                  =   casa_clean
casa_image21.control.mapfile_in                            =   concat2.output.mapfile
casa_image21.control.inputkey                              =   clean.vis
casa_image21.control.outputkey                             =   clean.imagename
casa_image21.control.arguments                             =   [--nologger,--nogui,-c]
casa_image21.argument.clean.wprojplanes                    =   {{ cal_wplanes }}
casa_image21.argument.clean.uvrange                        =   '>80lambda'
casa_image21.argument.clean.nterms                         =   {{ nterms }}
casa_image21.argument.clean.niter                          =   1000
casa_image21.argument.clean.threshold                      =   '0mJy'
casa_image21.argument.clean.imsize                         =   [{{ cal_imsize }}, {{ cal_imsize }}]
casa_image21.argument.clean.cell                           =   ['1.5arcsec', '1.5arcsec']
casa_image21.argument.clean.robust                         =   -0.25
casa_image21.argument.clean.multiscale                     =   [0, 3, 7, 25, 60, 150]
casa_image21.argument.clean.selectdata                     =   True
casa_image21.argument.clean.gridmode                       =   'widefield'
casa_image21.argument.clean.interactive                    =   False
casa_image21.argument.clean.mode                           =   'mfs'
casa_image21.argument.clean.gain                           =   0.1
casa_image21.argument.clean.psfmode                        =   'clark'
casa_image21.argument.clean.imagermode                     =   'csclean'
casa_image21.argument.clean.ftmachine                      =   'mosaic'
casa_image21.argument.clean.mosweight                      =   False
casa_image21.argument.clean.scaletype                      =   'SAULT'
casa_image21.argument.clean.weighting                      =   'briggs'
casa_image21.argument.clean.uvtaper                        =   False
casa_image21.argument.clean.pbcor                          =   False
casa_image21.argument.clean.minpb                          =   0.2
casa_image21.argument.clean.npixels                        =   0
casa_image21.argument.clean.npercycle                      =   100
casa_image21.argument.clean.cyclefactor                    =   2.5
casa_image21.argument.clean.cyclespeedup                   =   -1
casa_image21.argument.clean.chaniter                       =   False
casa_image21.argument.clean.flatnoise                      =   True
casa_image21.argument.clean.allowchunk                     =   False
casa_image21.argument.clean.mask                           =   {{ region_selfcal }}

# fiddle with the casa mapfiles, length = 1
adjust_casa_mapfile2.control.kind                          =   plugin
adjust_casa_mapfile2.control.type                          =   appendMapfile
adjust_casa_mapfile2.control.mapfile_in                    =   casa_image21.output.casa_image21.image.mapfile
adjust_casa_mapfile2.control.append                        =   {{ casa_suffix }}
adjust_casa_mapfile2.control.mapfile_dir                   =   input.output.mapfile_dir
adjust_casa_mapfile2.control.filename                      =   mask2_input.mapfile

# generate a clean-mask from first image, length = 1
mask2.control.type                                         =   make_clean_mask
mask2.control.mapfile_in                                   =   adjust_casa_mapfile2.output.mapfile
mask2.control.inputkey                                     =   imagefile
mask2.control.outputkey                                    =   maskfile
mask2.argument.flags                                       =   [imagefile,maskfile]
mask2.argument.region_file                                 =   {{ region_selfcal }}
mask2.argument.threshpix                                   =   15
mask2.argument.threshisl                                   =   15
mask2.argument.iterate_threshold                           =   True
mask2.argument.atrous_do                                   =   {{ atrous_do }}
mask2.argument.rmsbox                                      =   (80,20)
mask2.argument.adaptive_rmsbox                             =   True
mask2.argument.trim_by                                     =   0.2
mask2.argument.img_format                                  =   casa
mask2.argument.threshold_format                            =   str_with_units

# image the virtual concatenated data again with casa and mask, length = 1
casa_image22.control.type                                  =   casa_clean
casa_image22.control.mapfiles_in                           =   [concat2.output.mapfile,mask2.output.mapfile]
casa_image22.control.inputkeys                             =   [clean.vis,clean.mask]
casa_image22.control.outputkey                             =   clean.imagename
casa_image22.control.arguments                             =   [--nologger,--nogui,-c]
casa_image22.argument.clean.wprojplanes                    =   {{ cal_wplanes }}
casa_image22.argument.clean.uvrange                        =   '>80lambda'
casa_image22.argument.clean.nterms                         =   {{ nterms }}
casa_image22.argument.clean.niter                          =   1000
casa_image22.argument.clean.threshold                      =   '0mJy'
casa_image22.argument.clean.imsize                         =   [{{ cal_imsize }}, {{ cal_imsize }}]
casa_image22.argument.clean.cell                           =   ['1.5arcsec', '1.5arcsec']
casa_image22.argument.clean.robust                         =   -0.25
casa_image22.argument.clean.multiscale                     =   [0, 3, 7, 25, 60, 150]
casa_image22.argument.clean.selectdata                     =   True
casa_image22.argument.clean.gridmode                       =   'widefield'
casa_image22.argument.clean.interactive                    =   False
casa_image22.argument.clean.mode                           =   'mfs'
casa_image22.argument.clean.gain                           =   0.1
casa_image22.argument.clean.psfmode                        =   'clark'
casa_image22.argument.clean.imagermode                     =   'csclean'
casa_image22.argument.clean.ftmachine                      =   'mosaic'
casa_image22.argument.clean.mosweight                      =   False
casa_image22.argument.clean.scaletype                      =   'SAULT'
casa_image22.argument.clean.weighting                      =   'briggs'
casa_image22.argument.clean.uvtaper                        =   False
casa_image22.argument.clean.pbcor                          =   False
casa_image22.argument.clean.minpb                          =   0.2
casa_image22.argument.clean.npixels                        =   0
casa_image22.argument.clean.npercycle                      =   100
casa_image22.argument.clean.cyclefactor                    =   2.5
casa_image22.argument.clean.cyclespeedup                   =   -1
casa_image22.argument.clean.chaniter                       =   False
casa_image22.argument.clean.flatnoise                      =   True
casa_image22.argument.clean.allowchunk                     =   False

# create a mapfile with the model image, length = 1
create_model2_map.control.kind                             =   plugin
create_model2_map.control.type                             =   trimMapfile
create_model2_map.control.mapfile_in                       =   casa_image22.output.casa_image22.model.mapfile
create_model2_map.control.trim                             =   .model
create_model2_map.control.mapfile_dir                      =   input.output.mapfile_dir
create_model2_map.control.filename                         =   model2_rootnames.mapfile

# make model visibilities on the virtual-concatenated MS, length = 1
# will be written into the MSs that are concatenated in freq but not time
casa_ft2.control.type                                      =   casa
casa_ft2.control.mapfiles_in                               =   [concat_chunks.output.mapfile,create_model2_map.output.mapfile]
casa_ft2.control.inputkeys                                 =   [inputms,modelimg]
casa_ft2.control.arguments                                 =   [--nologger,--nogui,-c,{{ script_dir }}/do_ft.py,inputms,modelimg,{{ nterms }},{{ cal_wplanes }},{{ script_dir }}/ftw.xml,{{ script_dir }}/task_ftw.py]

# switch "normal" weights with block-average weigthts, length = ntimes
switch_weights_col5.control.type                           =   switch_columns
switch_weights_col5.control.mapfile_in                     =   concat_data.output.mapfile
switch_weights_col5.control.inputkey                       =   msfiles
switch_weights_col5.argument.flags                         =   [msfiles,WEIGHT_SPECTRUM,{{ blavg_weight_column }}]

# run BBS with model column on freq-concatenated files, to solve for (fast) phases, length = ntimes
solve_ampphase11.control.type                              =   calibrate-stand-alone_new
solve_ampphase11.argument.observation                      =   concat_data.output.mapfile
solve_ampphase11.argument.parset                           =   {{ parset_dir }}/facet_dirdep_phaseonly_solve.parset
solve_ampphase11.argument.catalog                          =   {{ skymodel_dir }}/empty.skymodel
solve_ampphase11.argument.replace-sourcedb                 =   True
solve_ampphase11.argument.replace-parmdb                   =   True
solve_ampphase11.argument.Strategy.InputColumn             =   {{ data_column }}
solve_ampphase11.argument.Step.solve.Solve.CellSize.Time   =   {{ solint_time_p }}
solve_ampphase11.argument.Step.solve.Solve.CellSize.Freq   =   {{ solint_freq_p }}

# switch weights back, length = ntimes
switch_weights_col6.control.type                           =   switch_columns
switch_weights_col6.control.mapfile_in                     =   concat_data.output.mapfile
switch_weights_col6.control.inputkey                       =   msfiles
switch_weights_col6.argument.flags                         =   [msfiles,WEIGHT_SPECTRUM,{{ blavg_weight_column }}]

# apply the phase-only solutions from the previous BBS-run, length = ntimes
apply_ampphase11.control.type                              =   calibrate-stand-alone_new
apply_ampphase11.argument.observation                      =   concat_data.output.mapfile
apply_ampphase11.argument.parset                           =   {{ parset_dir }}/facet_dirdep_phaseonly_apply.parset
apply_ampphase11.argument.catalog                          =   {{ skymodel_dir }}/empty.skymodel

# run BBS with model column on freq-concatenated files, to solve for (slow) amplitudes, length = ntimes
solve_ampphase12.control.type                              =   calibrate-stand-alone_new
solve_ampphase12.argument.observation                      =   concat_data.output.mapfile
solve_ampphase12.argument.parset                           =   {{ parset_dir }}/facet_dirdep_amponly_solve.parset
solve_ampphase12.argument.catalog                          =   {{ skymodel_dir }}/empty.skymodel
solve_ampphase12.argument.replace-sourcedb                 =   True
solve_ampphase12.argument.replace-parmdb                   =   True
solve_ampphase12.argument.Step.solve.Solve.CellSize.Time   =   {{ solint_time_a }}
solve_ampphase12.argument.Step.solve.Solve.CellSize.Freq   =   {{ solint_freq_a }}

# merge the parmDBs with the amplitude solutions into one, length = 1
merge_amp_parmdbs1.control.type                            =   merge_parmdbs_in_time
merge_amp_parmdbs1.control.mapfile_in                      =   concat_data_compressed_mapfile.output.mapfile
merge_amp_parmdbs1.control.inputkey                        =   mslist
merge_amp_parmdbs1.control.outputkey                       =   outparmdb
merge_amp_parmdbs1.argument.flags                          =   [mslist,instrument,outparmdb]

# smooth the amplitues in the merged parmDB, length = 1
# smooth_amps uses only ANTENNA subtable of inputms, so it should work on virtual concatenated MS
smooth_amp1.control.type                                   =   smooth_amps
smooth_amp1.control.mapfile_in                             =   merge_amp_parmdbs1.output.mapfile
smooth_amp1.control.inputkey                               =   ampparmdb
smooth_amp1.control.outputkey                              =   outparmdb
smooth_amp1.control.arguments                              =   [ampparmdb,outparmdb]

# expand the mapfile with the smoothd parmDB to all time-steps, length = ntimes
expand_smoothed_amp1_parmdb_map.control.kind               =   plugin
expand_smoothed_amp1_parmdb_map.control.type               =   expandMapfile
expand_smoothed_amp1_parmdb_map.control.mapfile_in         =   smooth_amp1.output.mapfile
expand_smoothed_amp1_parmdb_map.control.mapfile_to_match   =   concat_data.output.mapfile
expand_smoothed_amp1_parmdb_map.control.mapfile_dir        =   input.output.mapfile_dir
expand_smoothed_amp1_parmdb_map.control.filename           =   expand_amp1_smoothed_parmdbs.mapfile

# and apply the smoothed amplitudes, length = ntimes
apply_amp1.control.type                                    =   calibrate-stand-alone_new
apply_amp1.control.mapfiles_in                             =   [concat_data.output.mapfile,expand_smoothed_amp1_parmdb_map.output.mapfile]
apply_amp1.control.inputkeys                               =   [inputms,inputparmdb]
apply_amp1.argument.observation                            =   inputms
apply_amp1.argument.parset                                 =   {{ parset_dir }}/facet_dirdep_amponly_apply.parset
apply_amp1.argument.catalog                                =   {{ skymodel_dir }}/empty.skymodel
apply_amp1.argument.parmdb                                 =   inputparmdb
apply_amp1.argument.replace-sourcedb                       =   True
apply_amp1.argument.replace-parmdb                         =   True

########## end of third round of selfcal
########## start of fourth round of selfcal

# average the output pf the previous selfcal step, length = ntimes
average3.control.type                                      =   dppp
average3.control.mapfile_in                                =   concat_data.output.mapfile
average3.control.inputkey                                  =   msin
average3.argument.numthreads                               =   {{ max_cpus_per_chunk }}
average3.argument.msin.datacolumn                          =   CORRECTED_DATA
average3.argument.msout.overwrite                          =   True
average3.argument.msout.writefullresflag                   =   False
average3.argument.local_scratch_dir                        =   {{ local_dir }}
average3.argument.steps                                    =   [avg]
average3.argument.avg.type                                 =   squash
average3.argument.avg.freqstep                             =   1
average3.argument.avg.timestep                             =   {{ facetselfcal_timestep }}

# make compressed mapfile of averaged data, length = 1
create_compressed_mapfile3.control.kind                    =   plugin
create_compressed_mapfile3.control.type                    =   compressMapfile
create_compressed_mapfile3.control.mapfile_in              =   average3.output.mapfile
create_compressed_mapfile3.control.mapfile_dir             =   input.output.mapfile_dir
create_compressed_mapfile3.control.filename                =   concat3_input.mapfile

# virtual concatenate of averaged data, length = 1
concat3.control.type                                       =   virtual_concat
concat3.control.mapfile_in                                 =   create_compressed_mapfile3.output.mapfile
concat3.control.inputkey                                   =   msfiles
concat3.control.outputkey                                  =   msconcat
concat3.argument.flags                                     =   [msfiles,msconcat]

# image with casa, length = 1
casa_image31.control.type                                  =   casa_clean
casa_image31.control.mapfile_in                            =   concat3.output.mapfile
casa_image31.control.inputkey                              =   clean.vis
casa_image31.control.outputkey                             =   clean.imagename
casa_image31.control.arguments                             =   [--nologger,--nogui,-c]
casa_image31.argument.clean.wprojplanes                    =   {{ cal_wplanes }}
casa_image31.argument.clean.uvrange                        =   '>80lambda'
casa_image31.argument.clean.nterms                         =   {{ nterms }}
casa_image31.argument.clean.niter                          =   1000
casa_image31.argument.clean.threshold                      =   '0mJy'
casa_image31.argument.clean.imsize                         =   [{{ cal_imsize }}, {{ cal_imsize }}]
casa_image31.argument.clean.cell                           =   ['1.5arcsec', '1.5arcsec']
casa_image31.argument.clean.robust                         =   -0.25
casa_image31.argument.clean.multiscale                     =   [0, 3, 7, 25, 60, 150]
casa_image31.argument.clean.selectdata                     =   True
casa_image31.argument.clean.gridmode                       =   'widefield'
casa_image31.argument.clean.interactive                    =   False
casa_image31.argument.clean.mode                           =   'mfs'
casa_image31.argument.clean.gain                           =   0.1
casa_image31.argument.clean.psfmode                        =   'clark'
casa_image31.argument.clean.imagermode                     =   'csclean'
casa_image31.argument.clean.ftmachine                      =   'mosaic'
casa_image31.argument.clean.mosweight                      =   False
casa_image31.argument.clean.scaletype                      =   'SAULT'
casa_image31.argument.clean.weighting                      =   'briggs'
casa_image31.argument.clean.uvtaper                        =   False
casa_image31.argument.clean.pbcor                          =   False
casa_image31.argument.clean.minpb                          =   0.2
casa_image31.argument.clean.npixels                        =   0
casa_image31.argument.clean.npercycle                      =   100
casa_image31.argument.clean.cyclefactor                    =   2.5
casa_image31.argument.clean.cyclespeedup                   =   -1
casa_image31.argument.clean.chaniter                       =   False
casa_image31.argument.clean.flatnoise                      =   True
casa_image31.argument.clean.allowchunk                     =   False
casa_image31.argument.clean.mask                           =   {{ region_selfcal }}

# fiddle with the casa mapfiles, length = 1
adjust_casa_mapfile3.control.kind                          =   plugin
adjust_casa_mapfile3.control.type                          =   appendMapfile
adjust_casa_mapfile3.control.mapfile_in                    =   casa_image31.output.casa_image31.image.mapfile
adjust_casa_mapfile3.control.append                        =   {{ casa_suffix }}
adjust_casa_mapfile3.control.mapfile_dir                   =   input.output.mapfile_dir
adjust_casa_mapfile3.control.filename                      =   mask3_input.mapfile

# generate a clean-mask from first image, length = 1
mask3.control.type                                         =   make_clean_mask
mask3.control.mapfile_in                                   =   adjust_casa_mapfile3.output.mapfile
mask3.control.inputkey                                     =   imagefile
mask3.control.outputkey                                    =   maskfile
mask3.argument.flags                                       =   [imagefile,maskfile]
mask3.argument.region_file                                 =   {{ region_selfcal }}
mask3.argument.threshpix                                   =   10
mask3.argument.threshisl                                   =   10
mask3.argument.iterate_threshold                           =   True
mask3.argument.atrous_do                                   =   {{ atrous_do }}
mask3.argument.rmsbox                                      =   (80,20)
mask3.argument.adaptive_rmsbox                             =   True
mask3.argument.trim_by                                     =   0.2
mask3.argument.img_format                                  =   casa
mask3.argument.threshold_format                            =   str_with_units

# image the virtual concatenated data again with casa and mask, length = 1
casa_image32.control.type                                  =   casa_clean
casa_image32.control.mapfiles_in                           =   [concat3.output.mapfile,mask3.output.mapfile]
casa_image32.control.inputkeys                             =   [clean.vis,clean.mask]
casa_image32.control.outputkey                             =   clean.imagename
casa_image32.control.arguments                             =   [--nologger,--nogui,-c]
casa_image32.argument.clean.wprojplanes                    =   {{ cal_wplanes }}
casa_image32.argument.clean.uvrange                        =   '>80lambda'
casa_image32.argument.clean.nterms                         =   {{ nterms }}
casa_image32.argument.clean.niter                          =   1000
casa_image32.argument.clean.threshold                      =   '0mJy'
casa_image32.argument.clean.imsize                         =   [{{ cal_imsize }}, {{ cal_imsize }}]
casa_image32.argument.clean.cell                           =   ['1.5arcsec', '1.5arcsec']
casa_image32.argument.clean.robust                         =   -0.25
casa_image32.argument.clean.multiscale                     =   [0, 3, 7, 25, 60, 150]
casa_image32.argument.clean.selectdata                     =   True
casa_image32.argument.clean.gridmode                       =   'widefield'
casa_image32.argument.clean.interactive                    =   False
casa_image32.argument.clean.mode                           =   'mfs'
casa_image32.argument.clean.gain                           =   0.1
casa_image32.argument.clean.psfmode                        =   'clark'
casa_image32.argument.clean.imagermode                     =   'csclean'
casa_image32.argument.clean.ftmachine                      =   'mosaic'
casa_image32.argument.clean.mosweight                      =   False
casa_image32.argument.clean.scaletype                      =   'SAULT'
casa_image32.argument.clean.weighting                      =   'briggs'
casa_image32.argument.clean.uvtaper                        =   False
casa_image32.argument.clean.pbcor                          =   False
casa_image32.argument.clean.minpb                          =   0.2
casa_image32.argument.clean.npixels                        =   0
casa_image32.argument.clean.npercycle                      =   100
casa_image32.argument.clean.cyclefactor                    =   2.5
casa_image32.argument.clean.cyclespeedup                   =   -1
casa_image32.argument.clean.chaniter                       =   False
casa_image32.argument.clean.flatnoise                      =   True
casa_image32.argument.clean.allowchunk                     =   False

########## start of selfcal loop 

# loop step
loop_ampcal.control.kind                                   =   loop
loop_ampcal.control.type                                   =   conditional
loop_ampcal.control.loopcount                              =   {{ loopcount }}
loop_ampcal.control.loopsteps                              =   [create_model3_map,casa_ft3,{% if pre_average %}switch_weights_col7,{% endif %}solve_ampphase21,{% if pre_average %}switch_weights_col8,{% endif %}apply_ampphase21,merge_phase_parmdbs,solve_ampphase22,merge_amp_parmdbs2,smooth_amp2,expand_smoothed_amp2_parmdb_map,apply_amp2,average4,create_compressed_mapfile4,concat4,delete_image,casa_image41,adjust_casa_mapfile4,mask4,casa_image42,adjust_casa_mapfile5,copy_image,check_image]

# create a mapfile with the model image, length = 1
create_model3_map.control.kind                             =   plugin
create_model3_map.control.type                             =   trimMapfile
create_model3_map.control.mapfile_in                       =   casa_image32.output.casa_image32.model.mapfile
create_model3_map.control.trim                             =   .model
create_model3_map.control.mapfile_dir                      =   input.output.mapfile_dir
create_model3_map.control.filename                         =   model3_rootnames.mapfile
create_model3_map.control.counter                          =   loop_ampcal.output.counter

# make model visibilities on the virtual-concatenated MS, length = 1
# will be written into the MSs that are concatenated in freq but not time
casa_ft3.control.type                                      =   casa
casa_ft3.control.mapfiles_in                               =   [concat_chunks.output.mapfile,create_model3_map.output.mapfile]
casa_ft3.control.inputkeys                                 =   [inputms,modelimg]
casa_ft3.control.arguments                                 =   [--nologger,--nogui,-c,{{ script_dir }}/do_ft.py,inputms,modelimg,{{ nterms }},{{ cal_wplanes }},{{ script_dir }}/ftw.xml,{{ script_dir }}/task_ftw.py]

# switch "normal" weights with block-average weigthts, length = ntimes
switch_weights_col7.control.type                           =   switch_columns
switch_weights_col7.control.mapfile_in                     =   concat_data.output.mapfile
switch_weights_col7.control.inputkey                       =   msfiles
switch_weights_col7.argument.flags                         =   [msfiles,WEIGHT_SPECTRUM,{{ blavg_weight_column }}]

# run BBS with model column on freq-concatenated files, to solve for (fast) phases, length = ntimes
solve_ampphase21.control.type                              =   calibrate-stand-alone_new
solve_ampphase21.argument.observation                      =   concat_data.output.mapfile
solve_ampphase21.argument.parset                           =   {{ parset_dir }}/facet_dirdep_phaseonly_solve.parset
solve_ampphase21.argument.catalog                          =   {{ skymodel_dir }}/empty.skymodel
solve_ampphase21.argument.replace-sourcedb                 =   True
solve_ampphase21.argument.replace-parmdb                   =   True
solve_ampphase21.argument.Strategy.InputColumn             =   {{ data_column }}
solve_ampphase21.argument.Step.solve.Solve.CellSize.Time   =   {{ solint_time_p }}
solve_ampphase21.argument.Step.solve.Solve.CellSize.Freq   =   {{ solint_freq_p }}

# switch weights back, length = ntimes
switch_weights_col8.control.type                           =   switch_columns
switch_weights_col8.control.mapfile_in                     =   concat_data.output.mapfile
switch_weights_col8.control.inputkey                       =   msfiles
switch_weights_col8.argument.flags                         =   [msfiles,WEIGHT_SPECTRUM,{{ blavg_weight_column }}]

# apply the phase-only solutions from the previous BBS-run, length = ntimes
apply_ampphase21.control.type                              =   calibrate-stand-alone_new
apply_ampphase21.argument.observation                      =   concat_data.output.mapfile
apply_ampphase21.argument.parset                           =   {{ parset_dir }}/facet_dirdep_phaseonly_apply.parset
apply_ampphase21.argument.catalog                          =   {{ skymodel_dir }}/empty.skymodel

# merge the parmDBs with the phase solutions into one, length = 1
# This is needed later when the loop is done and we want to apply the solutions to the original data
merge_phase_parmdbs.control.type                           =   merge_parmdbs_in_time
merge_phase_parmdbs.control.mapfile_in                     =   concat_data_compressed_mapfile.output.mapfile
merge_phase_parmdbs.control.inputkey                       =   mslist
merge_phase_parmdbs.control.outputkey                      =   outparmdb
merge_phase_parmdbs.argument.flags                         =   [mslist,instrument,outparmdb]

# run BBS with model column on freq-concatenated files, to solve for (slow) amplitudes, length = ntimes
solve_ampphase22.control.type                              =   calibrate-stand-alone_new
solve_ampphase22.argument.observation                      =   concat_data.output.mapfile
solve_ampphase22.argument.parset                           =   {{ parset_dir }}/facet_dirdep_amponly_solve.parset
solve_ampphase22.argument.catalog                          =   {{ skymodel_dir }}/empty.skymodel
solve_ampphase22.argument.replace-sourcedb                 =   True
solve_ampphase22.argument.replace-parmdb                   =   True
solve_ampphase22.argument.Step.solve.Solve.CellSize.Time   =   {{ solint_time_a }}
solve_ampphase22.argument.Step.solve.Solve.CellSize.Freq   =   {{ solint_freq_a }}

# merge the parmDBs with the amplitude solutions into one, length = 1
# This is also used after the loop, but also now for smoothing the amplitudes
merge_amp_parmdbs2.control.type                            =   merge_parmdbs_in_time
merge_amp_parmdbs2.control.mapfile_in                      =   concat_data_compressed_mapfile.output.mapfile
merge_amp_parmdbs2.control.inputkey                        =   mslist
merge_amp_parmdbs2.control.outputkey                       =   outparmdb
merge_amp_parmdbs2.argument.flags                          =   [mslist,instrument,outparmdb]

# smooth the amplitues in the merged parmDB, length = 1
# smooth_amps uses only ANTENNA subtable of inputms, so it should work on virtual concatenated MS
smooth_amp2.control.type                                   =   smooth_amps
smooth_amp2.control.mapfile_in                             =   merge_amp_parmdbs2.output.mapfile
smooth_amp2.control.inputkey                               =   ampparmdb
smooth_amp2.control.outputkey                              =   outparmdb
smooth_amp2.control.arguments                              =   [ampparmdb,outparmdb]

# expand the mapfile with the smoothd parmDB to all time-steps, length = ntimes
expand_smoothed_amp2_parmdb_map.control.kind               =   plugin
expand_smoothed_amp2_parmdb_map.control.type               =   expandMapfile
expand_smoothed_amp2_parmdb_map.control.mapfile_in         =   smooth_amp2.output.mapfile
expand_smoothed_amp2_parmdb_map.control.mapfile_to_match   =   concat_data.output.mapfile
expand_smoothed_amp2_parmdb_map.control.mapfile_dir        =   input.output.mapfile_dir
expand_smoothed_amp2_parmdb_map.control.filename           =   expand_amp2_smoothed_parmdbs.mapfile

# and apply the smoothed amplitudes, length = ntimes
apply_amp2.control.type                                    =   calibrate-stand-alone_new
apply_amp2.control.mapfiles_in                             =   [concat_data.output.mapfile,expand_smoothed_amp2_parmdb_map.output.mapfile]
apply_amp2.control.inputkeys                               =   [inputms,inputparmdb]
apply_amp2.argument.observation                            =   inputms
apply_amp2.argument.parset                                 =   {{ parset_dir }}/facet_dirdep_amponly_apply.parset
apply_amp2.argument.catalog                                =   {{ skymodel_dir }}/empty.skymodel
apply_amp2.argument.parmdb                                 =   inputparmdb
apply_amp2.argument.replace-sourcedb                       =   True
apply_amp2.argument.replace-parmdb                         =   True

########## end of fourth or of the looped round of selfcal

########## start of looped round of selfcal
########## make image to check if we can stop the loop, or as new model

# average the output pf the previous selfcal step, length = ntimes
average4.control.type                                      =   dppp
average4.control.mapfile_in                                =   concat_data.output.mapfile
average4.control.inputkey                                  =   msin
average4.argument.numthreads                               =   {{ max_cpus_per_chunk }}
average4.argument.msin.datacolumn                          =   CORRECTED_DATA
average4.argument.msout.overwrite                          =   True
average4.argument.msout.writefullresflag                   =   False
average4.argument.local_scratch_dir                        =   {{ local_dir }}
average4.argument.steps                                    =   [avg]
average4.argument.avg.type                                 =   squash
average4.argument.avg.freqstep                             =   1
average4.argument.avg.timestep                             =   {{ facetselfcal_timestep }}

# make compressed mapfile of averaged data, length = 1
create_compressed_mapfile4.control.kind                    =   plugin
create_compressed_mapfile4.control.type                    =   compressMapfile
create_compressed_mapfile4.control.mapfile_in              =   average4.output.mapfile
create_compressed_mapfile4.control.mapfile_dir             =   input.output.mapfile_dir
create_compressed_mapfile4.control.filename                =   concat4_input.mapfile

# virtual concatenate of averaged data, length = 1
concat4.control.type                                       =   virtual_concat
concat4.control.mapfile_in                                 =   create_compressed_mapfile4.output.mapfile
concat4.control.inputkey                                   =   msfiles
concat4.control.outputkey                                  =   msconcat
concat4.argument.flags                                     =   [msfiles,msconcat]

# delete image from previous selfcal step, length = 1
delete_image.control.type                                  =   delete_image
delete_image.control.mapfile_in                            =   create_model3_map.output.mapfile
delete_image.control.inputkey                              =   imageroot
delete_image.argument.flags                                =   [imageroot,loop_ampcal.output.counter]

# image with casa, length = 1
casa_image41.control.type                                  =   casa_clean
casa_image41.control.mapfile_in                            =   concat4.output.mapfile
casa_image41.control.inputkey                              =   clean.vis
casa_image41.control.outputkey                             =   clean.imagename
casa_image41.control.arguments                             =   [--nologger,--nogui,-c]
casa_image41.argument.clean.wprojplanes                    =   {{ cal_wplanes }}
casa_image41.argument.clean.uvrange                        =   '>80lambda'
casa_image41.argument.clean.nterms                         =   {{ nterms }}
casa_image41.argument.clean.niter                          =   1000
casa_image41.argument.clean.threshold                      =   '0mJy'
casa_image41.argument.clean.imsize                         =   [{{ cal_imsize }}, {{ cal_imsize }}]
casa_image41.argument.clean.cell                           =   ['1.5arcsec', '1.5arcsec']
casa_image41.argument.clean.robust                         =   -0.25
casa_image41.argument.clean.multiscale                     =   [0, 3, 7, 25, 60, 150]
casa_image41.argument.clean.selectdata                     =   True
casa_image41.argument.clean.gridmode                       =   'widefield'
casa_image41.argument.clean.interactive                    =   False
casa_image41.argument.clean.mode                           =   'mfs'
casa_image41.argument.clean.gain                           =   0.1
casa_image41.argument.clean.psfmode                        =   'clark'
casa_image41.argument.clean.imagermode                     =   'csclean'
casa_image41.argument.clean.ftmachine                      =   'mosaic'
casa_image41.argument.clean.mosweight                      =   False
casa_image41.argument.clean.scaletype                      =   'SAULT'
casa_image41.argument.clean.weighting                      =   'briggs'
casa_image41.argument.clean.uvtaper                        =   False
casa_image41.argument.clean.pbcor                          =   False
casa_image41.argument.clean.minpb                          =   0.2
casa_image41.argument.clean.npixels                        =   0
casa_image41.argument.clean.npercycle                      =   100
casa_image41.argument.clean.cyclefactor                    =   2.5
casa_image41.argument.clean.cyclespeedup                   =   -1
casa_image41.argument.clean.chaniter                       =   False
casa_image41.argument.clean.flatnoise                      =   True
casa_image41.argument.clean.allowchunk                     =   False
casa_image41.argument.clean.mask                           =   {{ region_selfcal }}

# fiddle with the casa mapfiles, length = 1
adjust_casa_mapfile4.control.kind                          =   plugin
adjust_casa_mapfile4.control.type                          =   appendMapfile
adjust_casa_mapfile4.control.mapfile_in                    =   casa_image41.output.casa_image41.image.mapfile
adjust_casa_mapfile4.control.append                        =   {{ casa_suffix }}
adjust_casa_mapfile4.control.mapfile_dir                   =   input.output.mapfile_dir
adjust_casa_mapfile4.control.filename                      =   mask4_input.mapfile

# generate a clean-mask from first image, length = 1
mask4.control.type                                         =   make_clean_mask
mask4.control.mapfile_in                                   =   adjust_casa_mapfile4.output.mapfile
mask4.control.inputkey                                     =   imagefile
mask4.control.outputkey                                    =   maskfile
mask4.argument.flags                                       =   [imagefile,maskfile]
mask4.argument.region_file                                 =   {{ region_selfcal }}
mask4.argument.threshpix                                   =   10
mask4.argument.threshisl                                   =   10
mask4.argument.iterate_threshold                           =   True
mask4.argument.atrous_do                                   =   {{ atrous_do }}
mask4.argument.rmsbox                                      =   (80,20)
mask4.argument.adaptive_rmsbox                             =   True
mask4.argument.trim_by                                     =   0.2
mask4.argument.img_format                                  =   casa
mask4.argument.threshold_format                            =   str_with_units

# image the virtual concatenated data again with casa and mask, length = 1
casa_image42.control.type                                  =   casa_clean
casa_image42.control.mapfiles_in                           =   [concat4.output.mapfile,mask4.output.mapfile]
casa_image42.control.inputkeys                             =   [clean.vis,clean.mask]
casa_image42.control.outputkey                             =   clean.imagename
casa_image42.control.arguments                             =   [--nologger,--nogui,-c]
casa_image42.argument.clean.wprojplanes                    =   {{ cal_wplanes }}
casa_image42.argument.clean.uvrange                        =   '>80lambda'
casa_image42.argument.clean.nterms                         =   {{ nterms }}
casa_image42.argument.clean.niter                          =   1000
casa_image42.argument.clean.threshold                      =   '0mJy'
casa_image42.argument.clean.imsize                         =   [{{ cal_imsize }}, {{ cal_imsize }}]
casa_image42.argument.clean.cell                           =   ['1.5arcsec', '1.5arcsec']
casa_image42.argument.clean.robust                         =   -0.25
casa_image42.argument.clean.multiscale                     =   [0, 3, 7, 25, 60, 150]
casa_image42.argument.clean.selectdata                     =   True
casa_image42.argument.clean.gridmode                       =   'widefield'
casa_image42.argument.clean.interactive                    =   False
casa_image42.argument.clean.mode                           =   'mfs'
casa_image42.argument.clean.gain                           =   0.1
casa_image42.argument.clean.psfmode                        =   'clark'
casa_image42.argument.clean.imagermode                     =   'csclean'
casa_image42.argument.clean.ftmachine                      =   'mosaic'
casa_image42.argument.clean.mosweight                      =   False
casa_image42.argument.clean.scaletype                      =   'SAULT'
casa_image42.argument.clean.weighting                      =   'briggs'
casa_image42.argument.clean.uvtaper                        =   False
casa_image42.argument.clean.pbcor                          =   False
casa_image42.argument.clean.minpb                          =   0.2
casa_image42.argument.clean.npixels                        =   0
casa_image42.argument.clean.npercycle                      =   100
casa_image42.argument.clean.cyclefactor                    =   2.5
casa_image42.argument.clean.cyclespeedup                   =   -1
casa_image42.argument.clean.chaniter                       =   False
casa_image42.argument.clean.flatnoise                      =   True
casa_image42.argument.clean.allowchunk                     =   False

# fiddle with the casa mapfiles, length = 1
adjust_casa_mapfile5.control.kind                          =   plugin
adjust_casa_mapfile5.control.type                          =   appendMapfile
adjust_casa_mapfile5.control.mapfile_in                    =   casa_image42.output.casa_image42.image.mapfile
adjust_casa_mapfile5.control.append                        =   {{ casa_suffix }}
adjust_casa_mapfile5.control.mapfile_dir                   =   input.output.mapfile_dir
adjust_casa_mapfile5.control.filename                      =   compare_image_input_new.mapfile

# copy the output image so that we can compare it later, length = 1
copy_image.control.type                                    =   copy_image
copy_image.control.mapfile_in                              =   adjust_casa_mapfile5.output.mapfile
copy_image.control.inputkey                                =   image
copy_image.argument.flags                                  =   [image,loop_ampcal.output.counter]

# compare the current and the previous image to see if we can stop the loop, length = 1
check_image.control.type                                   =   compare_image_stats
check_image.control.mapfiles_in                            =   [adjust_casa_mapfile5.output.mapfile,copy_image.output.previous_image.mapfile]
check_image.control.inputkeys                              =   [image_new,image_prev]
check_image.argument.flags                                 =   [image_new,image_prev]

########## end of selfcal loop 

# merge the phases and amplitudes parmDBs, length = 1
merge_selfcal_parmdbs.control.type                         =   merge_parmdbs_selfcal
merge_selfcal_parmdbs.control.mapfiles_in                  =   [merge_phase_parmdbs.output.mapfile,smooth_amp2.output.mapfile]
merge_selfcal_parmdbs.control.inputkeys                    =   [parmdb_p,parmdb_a]
merge_selfcal_parmdbs.control.outputkey                    =   parmdb_out
merge_selfcal_parmdbs.argument.flags                       =   [parmdb_p,parmdb_a,parmdb_out]

# make plots of the selfcal results from the marged parmDB, length = 1
make_selfcal_plots.control.type                            =   make_selfcal_plots
make_selfcal_plots.control.mapfile_in                      =   merge_selfcal_parmdbs.output.mapfile
make_selfcal_plots.control.inputkeys                       =   parmdb
make_selfcal_plots.control.outputkey                       =   plots_root
make_selfcal_plots.argument.flags                          =   [parmdb,plots_root]

# expand the merged parmDB to all files, length = nfiles
expand_merged_parmdb_map.control.kind                      =   plugin
expand_merged_parmdb_map.control.type                      =   expandMapfile
expand_merged_parmdb_map.control.mapfile_in                =   merge_selfcal_parmdbs.output.mapfile
expand_merged_parmdb_map.control.mapfile_to_match          =   shift_empty.output.mapfile
expand_merged_parmdb_map.control.mapfile_dir               =   input.output.mapfile_dir
expand_merged_parmdb_map.control.filename                  =   expand_merged_parmdbs.mapfile

{% if is_patch %}
# The calibrator is the full patch. (No need to re-image the facet.)

# sort the "shift_empty" unaveraged data into groups that can be concatenated, length = some
# needed because virtual concatenating all files results in a "too many open files" error.
regroup_shift_empty_map_ft.control.kind                    =   plugin
regroup_shift_empty_map_ft.control.type                    =   reGroupMapfile
regroup_shift_empty_map_ft.control.mapfile_in              =   shift_empty.output.mapfile
regroup_shift_empty_map_ft.control.mapfile_groups          =   create_msmulti_map.output.mapfile
regroup_shift_empty_map_ft.control.mapfile_dir             =   input.output.mapfile_dir
regroup_shift_empty_map_ft.control.join_max_files          =   100
regroup_shift_empty_map_ft.control.filename                =   regroup_shift_empty.mapfile

## virtual concat of the re-grouped unaveraged data, length = some
concat_unaveraged_ft.control.type                          =   virtual_concat
concat_unaveraged_ft.control.mapfile_in                    =   regroup_shift_empty_map_ft.output.mapfile
concat_unaveraged_ft.control.inputkey                      =   msfiles
concat_unaveraged_ft.control.outputkey                     =   msconcat
concat_unaveraged_ft.argument.flags                        =   [msfiles,msconcat]

# create a compressed mapfile with the virtual concated files, length = 1 
# needed because the following casa-step can run only once.
create_compressed_mapfile_ft.control.kind                  =   plugin
create_compressed_mapfile_ft.control.type                  =   compressMapfile
create_compressed_mapfile_ft.control.mapfile_in            =   concat_unaveraged_ft.output.mapfile
create_compressed_mapfile_ft.control.mapfile_dir           =   input.output.mapfile_dir
create_compressed_mapfile_ft.control.filename              =   concat_unaveraged_input.mapfile

# create a mapfile with the model image, length = 1
create_model4_map.control.kind                             =   plugin
create_model4_map.control.type                             =   trimMapfile
create_model4_map.control.mapfile_in                       =   casa_image42.output.casa_image42.model.mapfile
create_model4_map.control.trim                             =   .model
create_model4_map.control.mapfile_dir                      =   input.output.mapfile_dir
create_model4_map.control.filename                         =   mode42_rootnames.mapfile

<<<<<<< HEAD
# Blank (with zeros) regions of the model image that lie outside of the patch region, length = 1
=======
# Blank (with zeros) regions of the model image(s) that lie outside of
# the patch region
>>>>>>> 6418918d
blank_model.control.type                                   =   blank_image
blank_model.control.mapfile_in                             =   create_model4_map.output.mapfile
blank_model.control.inputkey                               =   infile
blank_model.control.outputkey                              =   outfile
blank_model.argument.flags                                 =   [infile,{{ vertices_file }},outfile]
blank_model.argument.blank_value                           =   zero
blank_model.argument.img_format                            =   casa
blank_model.argument.image_is_casa_model                   =   True
blank_model.argument.nterms                                =   {{ nterms }}

# make model visibilities on the unaveraged data, length = 1
# can run only once, because (may) create files in the directory of input data
casa_ft4.control.type                                      =   casa
casa_ft4.control.mapfiles_in                               =   [create_compressed_mapfile_ft.output.mapfile,blank_model.output.mapfile]
casa_ft4.control.inputkeys                                 =   [inputms,modelimg]
casa_ft4.control.arguments                                 =   [--nologger,--nogui,-c,{{ script_dir }}/do_ft_multi.py,modelimg,{{ nterms }},{{ facet_wplanes }},{{ script_dir }}/ftw.xml,{{ script_dir }}/task_ftw.py,inputms]
{% else %}

# apply the fast part of the gain solutions, length = nfiles
apply_dir_dep_fast.control.type                            =   calibrate-stand-alone_new
apply_dir_dep_fast.control.mapfiles_in                     =   [shift_empty.output.mapfile,expand_merged_parmdb_map.output.mapfile]
apply_dir_dep_fast.control.inputkeys                       =   [inputms,inputparmdb]
apply_dir_dep_fast.argument.observation                    =   inputms
apply_dir_dep_fast.argument.parset                         =   {{ parset_dir }}/facet_dirdep_apply_fast.parset
apply_dir_dep_fast.argument.catalog                        =   {{ skymodel_dir }}/empty.skymodel
apply_dir_dep_fast.argument.parmdb                         =   inputparmdb
apply_dir_dep_fast.argument.replace-sourcedb               =   True
apply_dir_dep_fast.argument.replace-parmdb                 =   True
apply_dir_dep_fast.argument.Strategy.InputColumn           =   FACET_DATA_ALL

# apply the slow part of the gain solutions, length = nfiles
apply_dir_dep_slow.control.type                            =   calibrate-stand-alone_new
apply_dir_dep_slow.control.mapfiles_in                     =   [shift_empty.output.mapfile,expand_merged_parmdb_map.output.mapfile]
apply_dir_dep_slow.control.inputkeys                       =   [inputms,inputparmdb]
apply_dir_dep_slow.argument.observation                    =   inputms
apply_dir_dep_slow.argument.parset                         =   {{ parset_dir }}/facet_dirdep_apply_slow.parset
apply_dir_dep_slow.argument.catalog                        =   {{ skymodel_dir }}/empty.skymodel
apply_dir_dep_slow.argument.parmdb                         =   inputparmdb
apply_dir_dep_slow.argument.replace-sourcedb               =   True
apply_dir_dep_slow.argument.replace-parmdb                 =   True

# average the corrected data, length = nfiles
average5.control.type                                      =   dppp
average5.control.mapfile_in                                =   shift_empty.output.mapfile
average5.control.inputkey                                  =   msin
average5.argument.numthreads                               =   {{ max_cpus_per_band }}
average5.argument.msin.datacolumn                          =   CORRECTED_DATA
average5.argument.msout.overwrite                          =   True
average5.argument.msout.writefullresflag                   =   False
average5.argument.local_scratch_dir                        =   {{ local_dir }}
average5.argument.steps                                    =   [flagzero,avg]
average5.argument.avg.type                                 =   squash
average5.argument.avg.freqstep                             =   {{ facetimage_freqstep }}
average5.argument.avg.timestep                             =   {{ facetimage_timestep }}
average5.argument.flagzero.type                            =   preflagger
average5.argument.flagzero.amplmin                         =   1e-20

# compress mapfile so that all files are in one group, length = 1
create_compressed_mapfile5.control.kind                    =   plugin
create_compressed_mapfile5.control.type                    =   compressMapfile
create_compressed_mapfile5.control.mapfile_in              =   average5.output.mapfile
create_compressed_mapfile5.control.mapfile_dir             =   {{ mapfile_dir }}
create_compressed_mapfile5.control.filename                =   concat_averaged_input.mapfile

# sort compressed mapfile so that there is one group per timestamp, length = ntimes
# not sure if this is needed / useful
sort_average5.control.type                                 =   sort_times_into_freqGroups
sort_average5.argument.flags                               =   [create_compressed_mapfile5.output.mapfile]
sort_average5.argument.filename                            =   average5_sorted_groups.mapfile
sort_average5.argument.mapfile_dir                         =   input.output.mapfile_dir
sort_average5.argument.hosts                               =   {{ hosts }}
sort_average5.argument.stepname                            =   sort_average5

# convert the output of sort_average5 into usable mapfiles, len = 1 / ntimes
sort_average5_maps.control.kind                            =   plugin
sort_average5_maps.control.type                            =   mapfilenamesFromMapfiles
sort_average5_maps.control.mapfile_groupmap                =   sort_average5.output.groupmapfile.mapfile
sort_average5_maps.control.mapfile_filesmap                =   sort_average5.output.mapfile.mapfile

# concatenate data in frequency, length = ntimes
# not sure if this is needed / useful 
concat_averaged.control.type                               =   dppp
concat_averaged.control.mapfile_out                        =   sort_average5_maps.output.groupmap
concat_averaged.control.mapfile_in                         =   sort_average5_maps.output.filesmap
concat_averaged.control.inputkey                           =   msin
concat_averaged.argument.msin.datacolumn                   =   DATA
concat_averaged.argument.msout.overwrite                   =   True
concat_averaged.argument.msout.writefullresflag            =   False
concat_averaged.argument.local_scratch_dir                 =   {{ local_dir }}
concat_averaged.argument.steps                             =   []

# make a compressed mapfile of the concatenated data, length = 1
concat_averaged_compressed_map.control.kind                =   plugin
concat_averaged_compressed_map.control.type                =   compressMapfile
concat_averaged_compressed_map.control.mapfile_in          =   concat_averaged.output.mapfile
concat_averaged_compressed_map.control.mapfile_dir         =   input.output.mapfile_dir
concat_averaged_compressed_map.control.filename            =   concat_averaged_compressed.mapfile

########## start of a block that can be replaced by another imager.

{% block full_image_parms %}
# make a mask from the last selfcal image, length = 1
premask.control.type                                       =   make_clean_mask
premask.control.mapfile_in                                 =   adjust_casa_mapfile4.output.mapfile
premask.control.inputkey                                   =   imagefile
premask.control.outputkey                                  =   maskfile
premask.argument.flags                                     =   [imagefile,maskfile]
premask.argument.region_file                               =   {{ region_field }}
premask.argument.img_format                                =   fits
premask.argument.pad_to_size                               =   {{ facet_imsize }}
premask.argument.skip_source_detection                     =   True
premask.argument.vertices_file                             =   {{ vertices_file }}
premask.argument.reference_ra_deg                          =   {{ facet_ra }}
premask.argument.reference_dec_deg                         =   {{ facet_dec }}

# image the concatenated data with the preliminary mask, length = 1
# maybe this can better run on all single files without concatenation
wsclean_image_full1.control.type                           =   wsclean
wsclean_image_full1.control.mapfiles_in                    =   [concat_averaged_compressed_map.output.mapfile,premask.output.mapfile]
wsclean_image_full1.control.inputkeys                      =   [msfile,fitsmask]
wsclean_image_full1.argument.flags                         =   [-no-update-model-required,{{ wsclean_multiscale }}-fitbeam,-reorder,-joinchannels,msfile]
wsclean_image_full1.argument.fitsmask                      =   fitsmask
wsclean_image_full1.argument.size                          =   {{ facet_imsize }} {{ facet_imsize }}
wsclean_image_full1.argument.niter                         =   {{ wsclean_full_image_niter }}
wsclean_image_full1.argument.threshold                     =   {{ wsclean_full_image_threshold_jy }}
wsclean_image_full1.argument.pol                           =   I
wsclean_image_full1.argument.weight                        =   briggs -0.5
wsclean_image_full1.argument.mgain                         =   0.6
wsclean_image_full1.argument.cleanborder                   =   0
wsclean_image_full1.argument.minuv-l                       =   80
wsclean_image_full1.argument.scale                         =   0.000417
wsclean_image_full1.argument.channelsout                   =   {{ wsclean_nchannels }}
wsclean_image_full1.argument.mem                           =   {{ max_percent_memory }}
wsclean_image_full1.argument.j                             =   {{ max_cpus_per_node }}
wsclean_image_full1.argument.tempdir                       =   {{ local_dir }}

# make a mapfile with the root-name of the WSClean images, length = 1
create_imagebase_map.control.kind                          =   plugin
create_imagebase_map.control.type                          =   trimMapfile
create_imagebase_map.control.mapfile_in                    =   wsclean_image_full1.output.wsclean_image_full1-image.fits.mapfile
create_imagebase_map.control.trim                          =   -
create_imagebase_map.control.mapfile_dir                   =   input.output.mapfile_dir
create_imagebase_map.control.filename                      =   wsclean_image_full1_image_rootnames.mapfile

# make a mapfile with the name of the WSClean image, length = 1
adjust_wsclean_mapfile1.control.kind                       =   plugin
adjust_wsclean_mapfile1.control.type                       =   appendMapfile
adjust_wsclean_mapfile1.control.mapfile_in                 =   create_imagebase_map.output.mapfile
adjust_wsclean_mapfile1.control.append                     =   {{ wsclean_suffix }}
adjust_wsclean_mapfile1.control.mapfile_dir                =   input.output.mapfile_dir
adjust_wsclean_mapfile1.control.filename                   =   final_image.mapfile

# make a mask from the updated image, length = 1
mask5.control.type                                         =   make_clean_mask
mask5.control.mapfile_in                                   =   adjust_wsclean_mapfile1.output.mapfile
mask5.control.inputkey                                     =   imagefile
mask5.control.outputkey                                    =   maskfile
mask5.argument.flags                                       =   [imagefile,maskfile]
mask5.argument.region_file                                 =   {{ region_field }}
mask5.argument.threshisl                                   =   3
mask5.argument.threshpix                                   =   5
mask5.argument.rmsbox                                      =   (300,100)
mask5.argument.rmsbox_bright                               =   (70,10)
mask5.argument.atrous_jmax                                 =   3
mask5.argument.adaptive_rmsbox                             =   True
mask5.argument.atrous_do                                   =   True
mask5.argument.img_format                                  =   fits
mask5.argument.nsig                                        =   1.0
mask5.argument.vertices_file                               =   {{ vertices_file }}

# image the concatenated data with the updated mask, length = 1
wsclean_image_full2.control.type                           =   wsclean
wsclean_image_full2.control.mapfiles_in                    =   [concat_averaged_compressed_map.output.mapfile,mask5.output.mapfile,mask5.output.threshold_5sig.mapfile]
wsclean_image_full2.control.inputkeys                      =   [msfile,fitsmask,threshold]
wsclean_image_full2.argument.flags                         =   [-no-update-model-required,{{ wsclean_multiscale }}-fitbeam,-reorder,-joinchannels,msfile]
wsclean_image_full2.argument.fitsmask                      =   fitsmask
wsclean_image_full2.argument.size                          =   {{ facet_imsize }} {{ facet_imsize }}
wsclean_image_full2.argument.niter                         =   1000000
wsclean_image_full2.argument.threshold                     =   threshold
wsclean_image_full2.argument.pol                           =   I
wsclean_image_full2.argument.weight                        =   briggs -0.5
wsclean_image_full2.argument.mgain                         =   0.6
wsclean_image_full2.argument.cleanborder                   =   0
wsclean_image_full2.argument.minuv-l                       =   80
wsclean_image_full2.argument.scale                         =   0.000417
wsclean_image_full2.argument.channelsout                   =   {{ wsclean_nchannels }}
wsclean_image_full2.argument.mem                           =   {{ max_percent_memory }}
wsclean_image_full2.argument.j                             =   {{ max_cpus_per_node }}
wsclean_image_full2.argument.tempdir                       =   {{ local_dir }}

# make a mapfile with the root-name of the final WSClean images, length = 1
create_model4_map.control.kind                             =   plugin
create_model4_map.control.type                             =   trimMapfile
create_model4_map.control.mapfile_in                       =   wsclean_image_full2.output.wsclean_image_full2-model.fits.mapfile
create_model4_map.control.trim                             =   -
create_model4_map.control.mapfile_dir                      =   input.output.mapfile_dir
create_model4_map.control.filename                         =   final_model_rootnames.mapfile

# make a mapfile with the name of the WSClean image, length = 1
adjust_wsclean_mapfile2.control.kind                       =   plugin
adjust_wsclean_mapfile2.control.type                       =   appendMapfile
adjust_wsclean_mapfile2.control.mapfile_in                 =   create_model4_map.output.mapfile
adjust_wsclean_mapfile2.control.append                     =   {{ wsclean_suffix }}
adjust_wsclean_mapfile2.control.mapfile_dir                =   input.output.mapfile_dir
adjust_wsclean_mapfile2.control.filename                   =   final_image.mapfile

# sort the "shift_empty" unaveraged data into groups that can be concatenated, length = some
# needed because virtual concatenating all files results in a "too many open files" error.
regroup_shift_empty_map.control.kind                       =   plugin
regroup_shift_empty_map.control.type                       =   reGroupMapfile
regroup_shift_empty_map.control.mapfile_in                 =   shift_empty.output.mapfile
regroup_shift_empty_map.control.mapfile_groups             =   create_msmulti_map.output.mapfile
regroup_shift_empty_map.control.mapfile_dir                =   input.output.mapfile_dir
regroup_shift_empty_map.control.join_max_files             =   100
regroup_shift_empty_map.control.rotate_groups              =   True
regroup_shift_empty_map.control.filename                   =   regroup_shift_empty.mapfile

# expand the mapfile of the model image to all files, length = some
create_expanded_model_mapfile.control.kind                 =   plugin
create_expanded_model_mapfile.control.type                 =   expandMapfile
create_expanded_model_mapfile.control.mapfile_in           =   create_model4_map.output.mapfile
create_expanded_model_mapfile.control.mapfile_to_match     =   regroup_shift_empty_map.output.mapfile
create_expanded_model_mapfile.control.mapfile_dir          =   input.output.mapfile_dir
create_expanded_model_mapfile.control.filename             =   expand_wsclean_model.mapfile

# make model visibilities, length = some
wsclean_ft.control.type                                    =   wsclean_ft
wsclean_ft.control.mapfiles_in                             =   [regroup_shift_empty_map.output.mapfile,create_expanded_model_mapfile.output.mapfile]
wsclean_ft.control.inputkeys                               =   [msfile,name]
wsclean_ft.argument.flags                                  =   [-predict,msfile]
wsclean_ft.argument.size                                   =   {{ facet_imsize }} {{ facet_imsize }}
wsclean_ft.argument.scale                                  =   0.000417
wsclean_ft.argument.mem                                    =   {{ max_percent_memory }}
wsclean_ft.argument.channelsout                            =   {{ wsclean_nchannels }}
wsclean_ft.argument.j                                      =   {{ max_cpus_per_node }}
wsclean_ft.argument.tempdir                                =   {{ local_dir }}
wsclean_ft.argument.nwlayers-for-size                      =   12288 12288
{% endblock full_image_parms %}
########## end of a block that can be replaced by another imager.
{% endif %}
########## end of the "is the calibrator the full facet" if-clause

# corrupt the model visibilities, length = nfiles
corrupt_final_model.control.type                           =   dppp
corrupt_final_model.control.opts.mapfiles_in               =   [shift_empty.output.mapfile,expand_merged_parmdb_map.output.mapfile]
corrupt_final_model.control.opts.inputkeys                 =   [msin,parmdb]
corrupt_final_model.argument.numthreads                    =   {{ max_cpus_per_band }}
corrupt_final_model.argument.msin.datacolumn               =   MODEL_DATA
corrupt_final_model.argument.msout.overwrite               =   True
corrupt_final_model.argument.msout.writefullresflag        =   False
corrupt_final_model.argument.local_scratch_dir             =   {{ local_dir }}
corrupt_final_model.argument.steps                         =   [corrupt_fast1,corrupt_fast2,corrupt_slow]
corrupt_final_model.argument.corrupt_fast1.type            =   applycal
corrupt_final_model.argument.corrupt_fast1.parmdb          =   parmdb
corrupt_final_model.argument.corrupt_fast1.correction      =   tec
corrupt_final_model.argument.corrupt_fast1.invert          =   False
corrupt_final_model.argument.correct_fast1.timeslotsperparmupdate = {{ timeSlotsPerParmUpdate }}
corrupt_final_model.argument.corrupt_fast2.type            =   applycal
corrupt_final_model.argument.corrupt_fast2.parmdb          =   parmdb
corrupt_final_model.argument.corrupt_fast2.correction      =   commonscalarphase
corrupt_final_model.argument.corrupt_fast2.invert          =   False
corrupt_final_model.argument.correct_fast2.timeslotsperparmupdate = {{ timeSlotsPerParmUpdate }}
corrupt_final_model.argument.corrupt_slow.type             =   applycal
corrupt_final_model.argument.corrupt_slow.parmdb           =   parmdb
corrupt_final_model.argument.corrupt_slow.correction       =   gain
corrupt_final_model.argument.corrupt_slow.invert           =   False
corrupt_final_model.argument.correct_slow.timeslotsperparmupdate = {{ timeSlotsPerParmUpdate }}

# subtract new model vis from original model+residual vis, length = nfiles
subtract_initial_final.control.type                        =   add_subtract_columns
subtract_initial_final.control.opts.mapfiles_in            =   [predict_all_model_data.output.mapfile,corrupt_final_model.output.mapfile]
subtract_initial_final.control.opts.inputkeys              =   [file1,file2]
subtract_initial_final.argument.flags                      =   [file1,file2,DATA,DATA,MODEL_DATA_DIFF,subtract]

# shift new residuals to field center, length = nfiles
shift_diff_model_to_field.control.type                     =   dppp
shift_diff_model_to_field.control.opts.mapfile_in          =   predict_all_model_data.output.mapfile
shift_diff_model_to_field.control.opts.inputkey            =   msin
shift_diff_model_to_field.argument.numthreads              =   {{ max_cpus_per_band }}
shift_diff_model_to_field.argument.msin.datacolumn         =   MODEL_DATA_DIFF
shift_diff_model_to_field.argument.msout.overwrite         =   True
shift_diff_model_to_field.argument.msout.writefullresflag  =   False
shift_diff_model_to_field.argument.local_scratch_dir       =   {{ local_dir }}
shift_diff_model_to_field.argument.steps                   =   [shift]
shift_diff_model_to_field.argument.shift.type              =   phaseshifter
shift_diff_model_to_field.argument.shift.phasecenter       =   [{{ field_ra }}deg, {{ field_dec }}deg]

#
# Verify the the quality of the selfcal on the middle band
#

# make a map with original facet data of only the central frequency band, length = ntimes
create_middle_band_mapfile.control.kind                    =   plugin
create_middle_band_mapfile.control.type                    =   selectMiddleFreq
create_middle_band_mapfile.control.mapfile_in              =   shift_empty.output.mapfile
create_middle_band_mapfile.control.mapfile_dir             =   input.output.mapfile_dir
create_middle_band_mapfile.control.filename                =   single_band.mapfile

# make a map with new facet data of only the central frequency band, length = ntimes
create_middle_model_mapfile.control.kind                   =   plugin
create_middle_model_mapfile.control.type                   =   selectMatching
create_middle_model_mapfile.control.mapfile_in             =   corrupt_final_model.output.mapfile
create_middle_model_mapfile.control.mapfile_reference      =   create_middle_band_mapfile.output.mapfile
create_middle_model_mapfile.control.mapfile_dir            =   input.output.mapfile_dir
create_middle_model_mapfile.control.filename               =   single_model.mapfile

# subtract new facet data from original full facet data, length = ntimes
subtract_single.control.type                               =   add_subtract_columns
subtract_single.control.opts.mapfiles_in                   =   [create_middle_band_mapfile.output.mapfile,create_middle_model_mapfile.output.mapfile]
subtract_single.control.opts.inputkeys                     =   [file1,file2]
subtract_single.argument.flags                             =   [file1,file2,FACET_DATA_ALL,DATA,SUBTRACTED_DATA,subtract]

# average old empty data, length = ntimes
average_pre.control.type                                   =   dppp
average_pre.control.mapfile_in                             =   create_middle_band_mapfile.output.mapfile
average_pre.control.inputkey                               =   msin
average_pre.argument.numthreads                            =   {{ max_cpus_per_node }}
average_pre.argument.msin.datacolumn                       =   DATA
average_pre.argument.msout.overwrite                       =   True
average_pre.argument.msout.writefullresflag                =   False
average_pre.argument.local_scratch_dir                     =   {{ local_dir }}
average_pre.argument.steps                                 =   [uv,avg]
average_pre.argument.uv.type                               =   uvwflagger
average_pre.argument.uv.uvmmax                             =   2500.0
average_pre.argument.avg.type                              =   squash
average_pre.argument.avg.freqstep                          =   {{ verify_freqstep }}
average_pre.argument.avg.timestep                          =   {{ verify_timestep }}

# average "old minus new" facet data (= new empty data), length = ntimes
average_post.control.type                                  =   dppp
average_post.control.mapfile_in                            =   create_middle_band_mapfile.output.mapfile
average_post.control.inputkey                              =   msin
average_post.argument.numthreads                           =   {{ max_cpus_per_node }}
average_post.argument.msin.datacolumn                      =   SUBTRACTED_DATA
average_post.argument.msout.overwrite                      =   True
average_post.argument.msout.writefullresflag               =   False
average_post.argument.local_scratch_dir                    =   {{ local_dir }}
average_post.argument.steps                                =   [uv,avg]
average_post.argument.uv.type                              =   uvwflagger
average_post.argument.uv.uvmmax                            =   2500.0
average_post.argument.avg.type                             =   squash
average_post.argument.avg.freqstep                         =   {{ verify_freqstep }}
average_post.argument.avg.timestep                         =   {{ verify_timestep }}

# make compressed mapfile of old empty data, length = 1
average_pre_compressed_map.control.kind                    =   plugin
average_pre_compressed_map.control.type                    =   compressMapfile
average_pre_compressed_map.control.mapfile_in              =   average_pre.output.mapfile
average_pre_compressed_map.control.mapfile_dir             =   input.output.mapfile_dir
average_pre_compressed_map.control.filename                =   average_pre_compressed.mapfile

# image the of old empty data, length = 1
wsclean_pre.control.type                                   =   wsclean
wsclean_pre.control.mapfile_in                             =   average_pre_compressed_map.output.mapfile
wsclean_pre.control.inputkey                               =   msfiles
wsclean_pre.argument.flags                                 =   [-no-update-model-required,msfiles]
wsclean_pre.argument.size                                  =   2048 2048
wsclean_pre.argument.niter                                 =   10
wsclean_pre.argument.threshold                             =   0.0
wsclean_pre.argument.pol                                   =   I
wsclean_pre.argument.weight                                =   briggs -0.5
wsclean_pre.argument.mgain                                 =   0.5
wsclean_pre.argument.gain                                  =   0.1
wsclean_pre.argument.cleanborder                           =   0
wsclean_pre.argument.minuv-l                               =   80
wsclean_pre.argument.maxuv-l                               =   2500
wsclean_pre.argument.scale                                 =   0.00833
wsclean_pre.argument.mem                                   =   {{ max_percent_memory }}
wsclean_pre.argument.j                                     =   {{ max_cpus_per_node }}

# make compressed mapfile of new empty data, length = 1
average_post_compressed_map.control.kind                   =   plugin
average_post_compressed_map.control.type                   =   compressMapfile
average_post_compressed_map.control.mapfile_in             =   average_post.output.mapfile
average_post_compressed_map.control.mapfile_dir            =   input.output.mapfile_dir
average_post_compressed_map.control.filename               =   average_post_compressed.mapfile

# image the of new empty data, length = 1
wsclean_post.control.type                                  =   wsclean
wsclean_post.control.mapfile_in                            =   average_post_compressed_map.output.mapfile
wsclean_post.control.inputkey                              =   msfiles
wsclean_post.argument.flags                                =   [-no-update-model-required,msfiles]
wsclean_post.argument.size                                 =   2048 2048
wsclean_post.argument.niter                                =   10
wsclean_post.argument.threshold                            =   0.0
wsclean_post.argument.pol                                  =   I
wsclean_post.argument.weight                               =   briggs -0.5
wsclean_post.argument.mgain                                =   0.5
wsclean_post.argument.gain                                 =   0.1
wsclean_post.argument.cleanborder                          =   0
wsclean_post.argument.minuv-l                              =   80
wsclean_post.argument.maxuv-l                              =   2500
wsclean_post.argument.scale                                =   0.00833
wsclean_post.argument.mem                                  =   {{ max_percent_memory }}
wsclean_post.argument.j                                    =   {{ max_cpus_per_node }}

# do a "verify_subtract" on the two "empty" images, length = 1
verify_subtract.control.type                               =   verify_subtract
verify_subtract.control.mapfiles_in                        =   [wsclean_pre.output.wsclean_pre-image.fits.mapfile,wsclean_post.output.wsclean_post-image.fits.mapfile]
verify_subtract.control.inputkeys                          =   [image_pre,image_post]
verify_subtract.argument.flags                             =   [image_pre,image_post,0.75]<|MERGE_RESOLUTION|>--- conflicted
+++ resolved
@@ -1364,12 +1364,7 @@
 create_model4_map.control.mapfile_dir                      =   input.output.mapfile_dir
 create_model4_map.control.filename                         =   mode42_rootnames.mapfile
 
-<<<<<<< HEAD
 # Blank (with zeros) regions of the model image that lie outside of the patch region, length = 1
-=======
-# Blank (with zeros) regions of the model image(s) that lie outside of
-# the patch region
->>>>>>> 6418918d
 blank_model.control.type                                   =   blank_image
 blank_model.control.mapfile_in                             =   create_model4_map.output.mapfile
 blank_model.control.inputkey                               =   infile
