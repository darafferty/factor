{% extends "facetselfcal_pipeline.parset" %}
{% block full_image_steps %}concat_pre_averaged, premask, casa_image_full1, adjust_casa_mapfile6, mask5, casa_image_full2, create_model4_map, adjust_casa_mapfile7, regroup_shift_empty_map, concat_unaveraged, create_compressed_mapfile6, casa_ft4,{% endblock full_image_steps %}
{% block full_image_parms %}
# virtaully concat the pre-averaged data, length = 1
# pre-concatenating is needed so that the virtual_concat doesn't try to open too many files
concat_pre_averaged.control.type                           =   virtual_concat
concat_pre_averaged.control.mapfile_in                     =   concat_averaged_compressed_map.output.mapfile
concat_pre_averaged.control.inputkey                       =   msfiles
concat_pre_averaged.control.outputkey                      =   msconcat
concat_pre_averaged.argument.flags                         =   [msfiles,msconcat]

# make a mask from the previous image, length = 1
premask.control.type                                       =   make_clean_mask
premask.control.mapfile_in                                 =   adjust_casa_mapfile4.output.mapfile
premask.control.inputkey                                   =   imagefile
premask.control.outputkey                                  =   maskfile
premask.argument.flags                                     =   [imagefile,maskfile]
premask.argument.region_file                               =   {{ region_field }}
premask.argument.img_format                                =   casa
premask.argument.pad_to_size                               =   {{ facet_imsize }}
premask.argument.skip_source_detection                     =   True
premask.argument.vertices_file                             =   {{ vertices_file }}
premask.argument.reference_ra_deg                          =   {{ facet_ra }}
premask.argument.reference_dec_deg                         =   {{ facet_dec }}

# image the virtual concatenated data with the preliminary mask, length = 1
casa_image_full1.control.type                              =   casa_clean
casa_image_full1.control.mapfiles_in                       =   [concat_pre_averaged.output.mapfile,premask.output.mapfile]
casa_image_full1.control.inputkeys                         =   [clean.vis,clean.mask]
casa_image_full1.control.outputkey                         =   clean.imagename
casa_image_full1.control.arguments                         =   [--nologger,--nogui,-c]
casa_image_full1.argument.clean.wprojplanes                =   {{ facet_wplanes }}
casa_image_full1.argument.clean.uvrange                    =   '>80lambda'
casa_image_full1.argument.clean.nterms                     =   {{ nterms }}
casa_image_full1.argument.clean.niter                      =   {{ casa_full_image_niter }}
casa_image_full1.argument.clean.threshold                  =   '{{ casa_full_image_threshold_mjy }}'
casa_image_full1.argument.clean.imsize                     =   [{{ facet_imsize }}, {{ facet_imsize }}]
casa_image_full1.argument.clean.cell                       =   ['1.5arcsec', '1.5arcsec']
casa_image_full1.argument.clean.robust                     =   -0.25
casa_image_full1.argument.clean.multiscale                 =   {{ casa_multiscale }}
casa_image_full1.argument.clean.selectdata                 =   True
casa_image_full1.argument.clean.gridmode                   =   'widefield'
casa_image_full1.argument.clean.interactive                =   False
casa_image_full1.argument.clean.mode                       =   'mfs'
casa_image_full1.argument.clean.gain                       =   0.1
casa_image_full1.argument.clean.psfmode                    =   'clark'
casa_image_full1.argument.clean.imagermode                 =   'csclean'
casa_image_full1.argument.clean.ftmachine                  =   'mosaic'
casa_image_full1.argument.clean.mosweight                  =   False
casa_image_full1.argument.clean.scaletype                  =   'SAULT'
casa_image_full1.argument.clean.weighting                  =   'briggs'
casa_image_full1.argument.clean.uvtaper                    =   False
casa_image_full1.argument.clean.pbcor                      =   False
casa_image_full1.argument.clean.minpb                      =   0.2
casa_image_full1.argument.clean.npixels                    =   0
casa_image_full1.argument.clean.npercycle                  =   100
casa_image_full1.argument.clean.cyclefactor                =   3.0
casa_image_full1.argument.clean.cyclespeedup               =   -1
casa_image_full1.argument.clean.chaniter                   =   False
casa_image_full1.argument.clean.flatnoise                  =   True
casa_image_full1.argument.clean.allowchunk                 =   False

# fiddle with the casa mapfiles, length = 1
adjust_casa_mapfile6.control.kind                          =   plugin
adjust_casa_mapfile6.control.type                          =   appendMapfile
adjust_casa_mapfile6.control.mapfile_in                    =   casa_image_full1.output.casa_image_full1.image.mapfile
adjust_casa_mapfile6.control.append                        =   {{ casa_suffix }}
adjust_casa_mapfile6.control.mapfile_dir                   =   input.output.mapfile_dir
adjust_casa_mapfile6.control.filename                      =   mask5_input.mapfile

# generate a clean-mask from first image, length = 1
mask5.control.type                                         =   make_clean_mask
mask5.control.mapfile_in                                   =   adjust_casa_mapfile6.output.mapfile
mask5.control.inputkey                                     =   imagefile
mask5.control.outputkey                                    =   maskfile
mask5.argument.flags                                       =   [imagefile,maskfile]
<<<<<<< HEAD
mask5.argument.region_file                                 =   {{ region_field }}
mask5.argument.threshisl                                   =   5
=======
mask5.argument.threshisl                                   =   3
>>>>>>> bebe104a
mask5.argument.threshpix                                   =   5
mask5.argument.rmsbox                                      =   (300,100)
mask5.argument.rmsbox_bright                               =   (70,10)
mask5.argument.atrous_jmax                                 =   3
mask5.argument.adaptive_rmsbox                             =   True
mask5.argument.atrous_do                                   =   True
mask5.argument.img_format                                  =   casa
mask5.argument.vertices_file                               =   {{ vertices_file }}
mask5.argument.threshold_format                            =   str_with_units

# image the virtual concatenated data with the updated mask, length = 1
casa_image_full2.control.type                              =   casa_clean
casa_image_full2.control.mapfiles_in                       =   [concat_pre_averaged.output.mapfile,mask5.output.mapfile,mask5.output.threshold_5sig.mapfile]
casa_image_full2.control.inputkeys                         =   [clean.vis,clean.mask,clean.threshold]
casa_image_full2.control.outputkey                         =   clean.imagename
casa_image_full2.control.arguments                         =   [--nologger,--nogui,-c]
casa_image_full2.argument.clean.wprojplanes                =   {{ facet_wplanes }}
casa_image_full2.argument.clean.uvrange                    =   '>80lambda'
casa_image_full2.argument.clean.nterms                     =   {{ nterms }}
casa_image_full2.argument.clean.niter                      =   1000000
casa_image_full2.argument.clean.imsize                     =   [{{ facet_imsize }}, {{ facet_imsize }}]
casa_image_full2.argument.clean.cell                       =   ['1.5arcsec', '1.5arcsec']
casa_image_full2.argument.clean.robust                     =   -0.25
casa_image_full2.argument.clean.multiscale                 =   {{ casa_multiscale }}
casa_image_full2.argument.clean.selectdata                 =   True
casa_image_full2.argument.clean.gridmode                   =   'widefield'
casa_image_full2.argument.clean.interactive                =   False
casa_image_full2.argument.clean.mode                       =   'mfs'
casa_image_full2.argument.clean.gain                       =   0.1
casa_image_full2.argument.clean.psfmode                    =   'clark'
casa_image_full2.argument.clean.imagermode                 =   'csclean'
casa_image_full2.argument.clean.ftmachine                  =   'mosaic'
casa_image_full2.argument.clean.mosweight                  =   False
casa_image_full2.argument.clean.scaletype                  =   'SAULT'
casa_image_full2.argument.clean.weighting                  =   'briggs'
casa_image_full2.argument.clean.uvtaper                    =   False
casa_image_full2.argument.clean.pbcor                      =   False
casa_image_full2.argument.clean.minpb                      =   0.2
casa_image_full2.argument.clean.npixels                    =   0
casa_image_full2.argument.clean.npercycle                  =   100
casa_image_full2.argument.clean.cyclefactor                =   3.0
casa_image_full2.argument.clean.cyclespeedup               =   -1
casa_image_full2.argument.clean.chaniter                   =   False
casa_image_full2.argument.clean.flatnoise                  =   True
casa_image_full2.argument.clean.allowchunk                 =   False

# create a mapfile with the model image, length = 1
create_model4_map.control.kind                             =   plugin
create_model4_map.control.type                             =   trimMapfile
create_model4_map.control.mapfile_in                       =   casa_image_full2.output.casa_image_full2.model.mapfile
create_model4_map.control.trim                             =   .model
create_model4_map.control.mapfile_dir                      =   input.output.mapfile_dir
create_model4_map.control.filename                         =   final_model_rootnames.mapfile

# fiddle with the casa mapfiles, length = 1
adjust_casa_mapfile7.control.kind                          =   plugin
adjust_casa_mapfile7.control.type                          =   appendMapfile
adjust_casa_mapfile7.control.mapfile_in                    =   casa_image_full2.output.casa_image_full2.image.mapfile
adjust_casa_mapfile7.control.append                        =   {{ casa_suffix }}
adjust_casa_mapfile7.control.mapfile_dir                   =   input.output.mapfile_dir
adjust_casa_mapfile7.control.filename                      =   final_image.mapfile

# sort the "shift_empty" unaveraged data into groups that can be concatenated, length = some
# needed because virtual concatenating all files results in a "too many open files" error.
regroup_shift_empty_map.control.kind                       =   plugin
regroup_shift_empty_map.control.type                       =   reGroupMapfile
regroup_shift_empty_map.control.mapfile_in                 =   shift_empty.output.mapfile
regroup_shift_empty_map.control.mapfile_groups             =   create_msmulti_map.output.mapfile
regroup_shift_empty_map.control.mapfile_dir                =   input.output.mapfile_dir
regroup_shift_empty_map.control.join_max_files             =   100
regroup_shift_empty_map.control.filename                   =   regroup_shift_empty.mapfile

## virtual concat of the re-grouped unaveraged data, length = some
concat_unaveraged.control.type                             =   virtual_concat
concat_unaveraged.control.mapfile_in                       =   regroup_shift_empty_map.output.mapfile
concat_unaveraged.control.inputkey                         =   msfiles
concat_unaveraged.control.outputkey                        =   msconcat
concat_unaveraged.argument.flags                           =   [msfiles,msconcat]

# create a compressed mapfile with the virtual concated files, length = 1 
# needed because the following casa-step can run only once.
create_compressed_mapfile6.control.kind                    =   plugin
create_compressed_mapfile6.control.type                    =   compressMapfile
create_compressed_mapfile6.control.mapfile_in              =   concat_unaveraged.output.mapfile
create_compressed_mapfile6.control.mapfile_dir             =   input.output.mapfile_dir
create_compressed_mapfile6.control.filename                =   concat_unaveraged_compressed.datamap

# make model visibilities on the unaveraged data, length = 1
# can run only once, because (may) create files in the directory of input data
casa_ft4.control.type                                      =   casa
casa_ft4.control.mapfiles_in                               =   [create_compressed_mapfile6.output.mapfile,create_model4_map.output.mapfile]
casa_ft4.control.inputkeys                                 =   [inputms,modelimg]
casa_ft4.control.arguments                                 =   [--nologger,--nogui,-c,{{ script_dir }}/do_ft_multi.py,modelimg,{{ nterms }},{{ facet_wplanes }},{{ script_dir }}/ftw.xml,{{ script_dir }}/task_ftw.py,inputms]
{% endblock full_image_parms %}<|MERGE_RESOLUTION|>--- conflicted
+++ resolved
@@ -74,12 +74,8 @@
 mask5.control.inputkey                                     =   imagefile
 mask5.control.outputkey                                    =   maskfile
 mask5.argument.flags                                       =   [imagefile,maskfile]
-<<<<<<< HEAD
 mask5.argument.region_file                                 =   {{ region_field }}
-mask5.argument.threshisl                                   =   5
-=======
 mask5.argument.threshisl                                   =   3
->>>>>>> bebe104a
 mask5.argument.threshpix                                   =   5
 mask5.argument.rmsbox                                      =   (300,100)
 mask5.argument.rmsbox_bright                               =   (70,10)
